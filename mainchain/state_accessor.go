--- conflicted
+++ resolved
@@ -173,11 +173,7 @@
 			return msg, context, statedb, nil
 		}
 		// Not yet the searched for transaction, execute on top of the current state
-<<<<<<< HEAD
-		vmenv := kvm.NewKVM(context, statedb, k.BlockChain().Config(), kvm.Config{})
-=======
 		vmenv := kvm.NewKVM(context, txContext, statedb, configs.MainnetChainConfig, kvm.Config{})
->>>>>>> 556d70b6
 		statedb.Prepare(tx.Hash(), block.Hash(), idx)
 		if _, err := blockchain.ApplyMessage(vmenv, msg, new(types.GasPool).AddGas(tx.Gas())); err != nil {
 			return nil, kvm.BlockContext{}, nil, fmt.Errorf("transaction %#x failed: %v", tx.Hash(), err)
