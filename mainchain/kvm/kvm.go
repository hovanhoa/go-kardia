/*
 *  Copyright 2018 KardiaChain
 *  This file is part of the go-kardia library.
 *
 *  The go-kardia library is free software: you can redistribute it and/or modify
 *  it under the terms of the GNU Lesser General Public License as published by
 *  the Free Software Foundation, either version 3 of the License, or
 *  (at your option) any later version.
 *
 *  The go-kardia library is distributed in the hope that it will be useful,
 *  but WITHOUT ANY WARRANTY; without even the implied warranty of
 *  MERCHANTABILITY or FITNESS FOR A PARTICULAR PURPOSE. See the
 *  GNU Lesser General Public License for more details.
 *
 *  You should have received a copy of the GNU Lesser General Public License
 *  along with the go-kardia library. If not, see <http://www.gnu.org/licenses/>.
 */

package kvm

import (
	"math/big"

	"github.com/kardiachain/go-kardia/configs"
	"github.com/kardiachain/go-kardia/kvm"
	"github.com/kardiachain/go-kardia/lib/common"
	"github.com/kardiachain/go-kardia/types"
)

// ChainContext supports retrieving headers and consensus parameters from the
// current blockchain to be used during transaction processing.
type ChainContext interface {
	// Config returns the current chain configs
	Config() *configs.ChainConfig
	// GetHeader returns the hash corresponding to their hash.
	GetHeader(common.Hash, uint64) *types.Header
}

// NewKVMContext creates a new context for use in the KVM.
<<<<<<< HEAD
func NewKVMContext(msg types.Message, header *types.Header, chain ChainContext) kvm.Context {
	kvmContext := kvm.Context{
		CanTransfer: CanTransfer,
		Transfer:    Transfer,
		GetHash:     GetHashFnLegacy(header, chain),
		Origin:      msg.From(),
=======
func NewKVMContext(msg types.Message, header *types.Header, chain ChainContext) kvm.BlockContext {
	return kvm.BlockContext{
		CanTransfer: CanTransfer,
		Transfer:    Transfer,
		GetHash:     GetHashFn(header, chain),
>>>>>>> 556d70b6
		Coinbase:    header.ProposerAddress,
		BlockHeight: new(big.Int).SetUint64(header.Height),
		Time:        new(big.Int).SetInt64(header.Time.Unix()),
		GasLimit:    header.GasLimit,
	}
	if chain != nil && chain.Config().IsGalaxias(&header.Height) {
		kvmContext.GetHash = GetHashFn(header, chain)
	}
	return kvmContext
}

// NewKVMContext creates a new context for dual node to call smc in the KVM.
func NewKVMContextFromDualNodeCall(from common.Address, header *types.Header, chain ChainContext) kvm.BlockContext {
	return kvm.BlockContext{
		CanTransfer: CanTransfer,
		Transfer:    Transfer,
		GetHash:     GetHashFn(header, chain),
		Coinbase:    header.ProposerAddress,
		BlockHeight: new(big.Int).SetUint64(header.Height),
		Time:        new(big.Int).SetInt64(header.Time.Unix()),
		GasLimit:    header.GasLimit,
	}
}

// GetHashFn returns a GetHashFunc which retrieves header hashes by height
func GetHashFn(ref *types.Header, chain ChainContext) func(n uint64) common.Hash {
	var cache []common.Hash

	return func(n uint64) common.Hash {
		// If there's no hash cache yet, make one
		if len(cache) == 0 {
			cache = append(cache, ref.LastBlockID.Hash)
		}
		if idx := ref.Height - n - 1; idx < uint64(len(cache)) {
			return cache[idx]
		}
		// No luck in the cache, but we can start iterating from the last element we already know
		lastKnownHash := cache[len(cache)-1]
		lastKnownHeight := ref.Height - uint64(len(cache))

		// Not cached, iterate the blocks and cache the hashes
		for {
			header := chain.GetHeader(lastKnownHash, lastKnownHeight)
			if header == nil {
				break
			}
			cache = append(cache, header.LastBlockID.Hash)
			lastKnownHash = header.LastBlockID.Hash
			lastKnownHeight = header.Height - 1
			if n == lastKnownHeight {
				return lastKnownHash
			}
		}
		return common.Hash{}
	}
}

// CanTransfer checks wether there are enough funds in the address' account to make a transfer.
// This does not take the necessary gas in to account to make the transfer valid.
func CanTransfer(db kvm.StateDB, addr common.Address, amount *big.Int) bool {
	return db.GetBalance(addr).Cmp(amount) >= 0
}

// Transfer subtracts amount from sender and adds amount to recipient using the given Db
func Transfer(db kvm.StateDB, sender, recipient common.Address, amount *big.Int) {
	db.SubBalance(sender, amount)
	db.AddBalance(recipient, amount)
}

// GetHashFn returns a GetHashFunc which retrieves header hashes by height
func GetHashFnLegacy(ref *types.Header, chain ChainContext) func(n uint64) common.Hash {
	var cache []common.Hash

	return func(n uint64) common.Hash {
		// If there's no hash cache yet, make one
		if len(cache) == 0 {
			cache = append(cache, ref.LastCommitHash)
		}
		if idx := ref.Height - n - 1; idx < uint64(len(cache)) {
			return cache[idx]
		}
		// No luck in the cache, but we can start iterating from the last element we already know
		lastKnownHash := cache[len(cache)-1]
		lastKnownHeight := ref.Height - uint64(len(cache))

		// Not cached, iterate the blocks and cache the hashes
		for {
			header := chain.GetHeader(lastKnownHash, lastKnownHeight)
			if header == nil {
				break
			}
			cache = append(cache, header.LastCommitHash)
			lastKnownHash = header.LastCommitHash
			lastKnownHeight = header.Height - 1
			if n == lastKnownHeight {
				return lastKnownHash
			}
		}
		return common.Hash{}
	}
}<|MERGE_RESOLUTION|>--- conflicted
+++ resolved
@@ -37,20 +37,12 @@
 }
 
 // NewKVMContext creates a new context for use in the KVM.
-<<<<<<< HEAD
 func NewKVMContext(msg types.Message, header *types.Header, chain ChainContext) kvm.Context {
 	kvmContext := kvm.Context{
 		CanTransfer: CanTransfer,
 		Transfer:    Transfer,
 		GetHash:     GetHashFnLegacy(header, chain),
 		Origin:      msg.From(),
-=======
-func NewKVMContext(msg types.Message, header *types.Header, chain ChainContext) kvm.BlockContext {
-	return kvm.BlockContext{
-		CanTransfer: CanTransfer,
-		Transfer:    Transfer,
-		GetHash:     GetHashFn(header, chain),
->>>>>>> 556d70b6
 		Coinbase:    header.ProposerAddress,
 		BlockHeight: new(big.Int).SetUint64(header.Height),
 		Time:        new(big.Int).SetInt64(header.Time.Unix()),
