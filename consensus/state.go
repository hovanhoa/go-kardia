package consensus

import (
	"bytes"
	"errors"
	"reflect"
	"runtime/debug"
	"sync"
	"time"

	fail "github.com/ebuchman/fail-test"

	cfg "github.com/kardiachain/go-kardia/configs"
	cstypes "github.com/kardiachain/go-kardia/consensus/types"
	cmn "github.com/kardiachain/go-kardia/lib/common"
	libevents "github.com/kardiachain/go-kardia/lib/events"
	"github.com/kardiachain/go-kardia/lib/log"
	"github.com/kardiachain/go-kardia/p2p/discover"
	"github.com/kardiachain/go-kardia/state"
	"github.com/kardiachain/go-kardia/types"
	"github.com/kardiachain/go-kardia/types/evidence"
)

var (
	msgQueueSize = 1000
)

var (
	ErrInvalidProposalSignature = errors.New("Error invalid proposal signature")
	ErrInvalidProposalPOLRound  = errors.New("Error invalid proposal POL round")
	ErrAddingVote               = errors.New("Error adding vote")
	ErrVoteHeightMismatch       = errors.New("Error vote height mismatch")
)

// msgs from the reactor which may update the state
type msgInfo struct {
	Msg    ConsensusMessage `json:"msg"`
	PeerID discover.NodeID  `json:"peer_key"`
}

// internally generated messages which may update the state
type timeoutInfo struct {
	Duration time.Duration         `json:"duration"`
	Height   *cmn.BigInt           `json:"height"`
	Round    *cmn.BigInt           `json:"round"`
	Step     cstypes.RoundStepType `json:"step"`
}

func EmptyTimeoutInfo() *timeoutInfo {
	return &timeoutInfo{
		Duration: 0,
		Height:   cmn.NewBigInt(0),
		Round:    cmn.NewBigInt(0),
		Step:     0,
	}
}

// ConsensusState handles execution of the consensus algorithm.
// It processes votes and proposals, and upon reaching agreement,
// commits blocks to the chain and executes them against the application.
// The internal state machine receives input from peers, the internal validator,
// and from a timer.
type ConsensusState struct {
	Logger log.Logger

	config        *cfg.ConsensusConfig
	privValidator *types.PrivValidator // for signing votes

	// Services for creating and executing blocks
	// TODO: encapsulate all of this in one "BlockManager"
	// TODO(namdoh): Add RPC for block store later.
	blockExec *state.BlockExecutor
	//namdoh@ blockStore sm.BlockStore
	// TODO(namdoh): Add mem pool.
	evpool evidence.EvidencePool

	// internal state
	mtx sync.RWMutex
	cstypes.RoundState
	state         state.LastestBlockState // State until height-1.
	timeoutTicker TimeoutTicker

	// State changes may be triggered by: msgs from peers,
	// msgs from ourself, or by timeouts
	peerMsgQueue     chan msgInfo
	internalMsgQueue chan msgInfo
	// TODO(namdoh): Adds timeout ticker.

	// we use eventBus to trigger msg broadcasts in the reactor,
	// and to notify external subscribers, eg. through a websocket
	eventBus *types.EventBus

	// For tests where we want to limit the number of transitions the state makes
	nSteps int

	// Synchronous pubsub between consensus state and reactor.
	// State only emits EventNewRoundStep, EventVote and EventProposalHeartbeat
	evsw libevents.EventSwitch

	// closed when we finish shutting down
	done chan struct{}

	// Temproray storage of the node id.
	// TODO(namdoh): Remove this once proposal selection is done.
	nodeID discover.NodeID

	// proposer node id
	proposerNodeID discover.NodeID
}

// NewConsensusState returns a new ConsensusState.
func NewConsensusState(
	config *cfg.ConsensusConfig,
	state state.LastestBlockState,
	//namdoh@ blockExec *sm.BlockExecutor,
	//namdoh@ blockStore sm.BlockStore,
	//namdoh@ evpool evidence.EvidencePool,
) *ConsensusState {
	cs := &ConsensusState{
		Logger: log.New("module", "consensus"),
		config: config,
		//namdoh@ blockExec:        blockExec,
		//namdoh@ blockStore:       blockStore,
		peerMsgQueue:     make(chan msgInfo, msgQueueSize),
		internalMsgQueue: make(chan msgInfo, msgQueueSize),
		timeoutTicker:    NewTimeoutTicker(),
		done:             make(chan struct{}),
		//namdoh@ evpool:           evpool,
		evsw: libevents.NewEventSwitch(),
		RoundState: cstypes.RoundState{
			CommitRound: cmn.NewBigInt(0),
			Height:      cmn.NewBigInt(0),
		},
	}

	cs.updateToState(state)
	cs.timeoutTicker.SetLogger(cs.Logger)

	// Don't call scheduleRound0 yet.
	// We do that upon Start().
	// TODO(namdoh): Re-enable to allows node to fully re-store its consensus state
	// after crash.
	//cs.reconstructLastCommit(state)
	return cs
}

func (cs *ConsensusState) SetNodeID(nodeID discover.NodeID) {
	cs.nodeID = nodeID
}

// SetPrivValidator sets the private validator account for signing votes.
func (cs *ConsensusState) SetPrivValidator(priv *types.PrivValidator) {
	cs.mtx.Lock()
	defer cs.mtx.Unlock()
	cs.privValidator = priv
}

func (cs *ConsensusState) SetProposerNodeID(nodeID discover.NodeID) {
	cs.proposerNodeID = nodeID
}

// It loads the latest state via the WAL, and starts the timeout and receive routines.
func (cs *ConsensusState) Start() {
	// we may set the WAL in testing before calling Start,
	// so only OpenWAL if its still the nilWAL
	//if _, ok := cs.wal.(nilWAL); ok {
	//	walFile := cs.config.WalFile()
	//	wal, err := cs.OpenWAL(walFile)
	//	if err != nil {
	//		cs.Logger.Error("Error loading ConsensusState wal", "err", err.Error())
	//		return err
	//	}
	//	cs.wal = wal
	//}

	// we need the timeoutRoutine for replay so
	// we don't block on the tick chan.
	// NOTE: we will get a build up of garbage go routines
	// firing on the tockChan until the receiveRoutine is started
	// to deal with them (by that point, at most one will be valid)
	if err := cs.timeoutTicker.Start(); err != nil {
		cs.Logger.Error("ConsensusState - Start", "err", err)
		return
	}

	// we may have lost some votes if the process crashed
	// reload from consensus log to catchup
	//if cs.doWALCatchup {
	//	if err := cs.catchupReplay(cs.Height); err != nil {
	//		cs.Logger.Error("Error on catchup replay. Proceeding to start ConsensusState anyway", "err", err.Error())
	//		// NOTE: if we ever do return an error here,
	//		// make sure to stop the timeoutTicker
	//	}
	//}

	// now start the receiveRoutine
	go cs.receiveRoutine(0)

	// schedule the first round!
	// use GetRoundState so we don't race the receiveRoutine for access
	cs.scheduleRound0(cs.GetRoundState())
}

// It stops all routines and waits for the WAL to finish.
func (cs *ConsensusState) Stop() {
	//cs.timeoutTicker.Stop()
}

// Updates ConsensusState and increments height to match that of state.
// The round becomes 0 and cs.Step becomes cstypes.RoundStepNewHeight.
func (cs *ConsensusState) updateToState(state state.LastestBlockState) {
	cs.Logger.Trace("ConsensusState - updateToState")
	if cs.CommitRound.IsGreaterThanInt(-1) && cs.Height.IsGreaterThanInt(0) && !cs.Height.Equals(state.LastBlockHeight) {
		cmn.PanicSanity(cmn.Fmt("updateToState() expected state height of %v but found %v",
			cs.Height, state.LastBlockHeight))
	}
	if !cs.state.IsEmpty() && !cs.state.LastBlockHeight.Add(1).Equals(cs.Height) {
		// This might happen when someone else is mutating cs.state.
		// Someone forgot to pass in state.Copy() somewhere?!
		cmn.PanicSanity(cmn.Fmt("Inconsistent cs.state.LastBlockHeight+1 %v vs cs.Height %v",
			cs.state.LastBlockHeight.Int64()+1, cs.Height))
	}

	// If state isn't further out than cs.state, just ignore.
	// This happens when SwitchToConsensus() is called in the reactor.
	// We don't want to reset e.g. the Votes, but we still want to
	// signal the new round step, because other services (eg. mempool)
	// depend on having an up-to-date peer state!
	if !cs.state.IsEmpty() && state.LastBlockHeight.IsLessThanOrEquals(cs.state.LastBlockHeight) {
		cs.Logger.Info("Ignoring updateToState()", "newHeight", state.LastBlockHeight.Int64()+1, "oldHeight", cs.state.LastBlockHeight.Int64()+1)
		cs.newStep()
		return
	}

	// Reset fields based on state.
	validators := state.Validators
	lastPrecommits := (*types.VoteSet)(nil)
	if cs.CommitRound.IsGreaterThanInt(-1) && cs.Votes != nil {
		if !cs.Votes.Precommits(cs.CommitRound.Int32()).HasTwoThirdsMajority() {
			cmn.PanicSanity("updateToState(state) called but last Precommit round didn't have +2/3")
		}
		lastPrecommits = cs.Votes.Precommits(cs.CommitRound.Int32())
	}

	// Next desired block height
	height := state.LastBlockHeight.Add(1)

	// RoundState fields
	cs.updateHeight(height)
	cs.updateRoundStep(cmn.NewBigInt(0), cstypes.RoundStepNewHeight)
	if cs.CommitTime.IsZero() {
		// "Now" makes it easier to sync up dev nodes.
		// We add timeoutCommit to allow transactions
		// to be gathered for the first block.
		// And alternative solution that relies on clocks:
		//  cs.StartTime = state.LastBlockTime.Add(timeoutCommit)
		cs.StartTime = cs.config.Commit(time.Now())
	} else {
		cs.StartTime = cs.config.Commit(cs.CommitTime)
	}

	cs.Validators = validators
	cs.Proposal = nil
	cs.ProposalBlock = nil
	cs.LockedRound = cmn.NewBigInt(0)
	cs.LockedBlock = nil
	cs.ValidRound = cmn.NewBigInt(0)
	cs.ValidBlock = nil
	cs.Votes = cstypes.NewHeightVoteSet(state.ChainID, height, validators)
	cs.CommitRound = cmn.NewBigInt(-1)
	cs.LastCommit = lastPrecommits
	cs.LastValidators = state.LastValidators

	cs.state = state

	// Finally, broadcast RoundState
	cs.newStep()
}

//------------------------------------------------------------
// Public interface for passing messages into the consensus state, possibly causing a state transition.
// If peerID == "", the msg is considered internal.
// Messages are added to the appropriate queue (peer or internal).
// If the queue is full, the function may block.
// TODO: should these return anything or let callers just use events?

// AddVote inputs a vote.
func (cs *ConsensusState) AddVote(vote *types.Vote, peerID discover.NodeID) (added bool, err error) {
	if len(peerID) == 0 {
		cs.internalMsgQueue <- msgInfo{&VoteMessage{vote}, discover.EmptyNodeID()}
	} else {
		cs.peerMsgQueue <- msgInfo{&VoteMessage{vote}, peerID}
	}

	// TODO: wait for event?!
	return false, nil
}

// TODO(namdoh): Re-enable to allows node to fully re-store its consensus state
// after crash.
// Reconstruct LastCommit from SeenCommit, which we saved along with the block,
// (which happens even before saving the state)
//func (cs *ConsensusState) reconstructLastCommit(state state.State) {
//	if state.LastBlockHeight == 0 {
//		return
//	}
//	seenCommit := cs.blockStore.LoadSeenCommit(state.LastBlockHeight)
//	lastPrecommits := types.NewVoteSet(state.ChainID, state.LastBlockHeight, seenCommit.Round(), types.VoteTypePrecommit, state.LastValidators)
//	for _, precommit := range seenCommit.Precommits {
//		if precommit == nil {
//			continue
//		}
//		added, err := lastPrecommits.AddVote(precommit)
//		if !added || err != nil {
//			cmn.PanicCrisis(cmn.Fmt("Failed to reconstruct LastCommit: %v", err))
//		}
//	}
//	if !lastPrecommits.HasTwoThirdsMajority() {
//		cmn.PanicSanity("Failed to reconstruct LastCommit: Does not have +2/3 maj")
//	}
//	cs.LastCommit = lastPrecommits
//}

func (cs *ConsensusState) decideProposal(height *cmn.BigInt, round *cmn.BigInt) {
	var block *types.Block

	// Decide on block
	if cs.LockedBlock != nil {
		// If we're locked onto a block, just choose that.
		block = cs.LockedBlock
	} else if cs.ValidBlock != nil {
		// If there is valid block, choose that.
		block = cs.ValidBlock
	} else {
		// Create a new proposal block from state/txs from the mempool.
		// Decide on block
		block = cs.createProposalBlock()
		if block == nil { // on error
			cs.Logger.Trace("Create proposal block failed")
			return
		}
	}

	// Make proposal
	polRound, polBlockID := cs.Votes.POLInfo()
	proposal := types.NewProposal(height, round, block, cmn.NewBigInt(int64(polRound)), polBlockID)
	if err := cs.privValidator.SignProposal(cs.state.ChainID, proposal); err == nil {
		// Send proposal on internal msg queue
		cs.sendInternalMessage(msgInfo{&ProposalMessage{proposal}, discover.EmptyNodeID()})
		cs.Logger.Info("Signed proposal", "height", height, "round", round, "proposal", proposal)
		cs.Logger.Debug(cmn.Fmt("Signed proposal block: %v", block))
	}
}

func (cs *ConsensusState) setProposal(proposal *types.Proposal) error {
	cs.Logger.Trace("setProposal()", "proposal", proposal)
	// Already have one
	// TODO: possibly catch double proposals
	if cs.Proposal != nil {
		return nil
	}

	// Does not apply
	if !proposal.Height.Equals(cs.Height) || !proposal.Round.Equals(cs.Round) {
		return nil
	}

	// We don't care about the proposal if we're already in cstypes.RoundStepCommit.
	if cstypes.RoundStepCommit <= cs.Step {
		return nil
	}

	// Verify POLRound, which must be -1 or between 0 and proposal.Round exclusive.
	if !proposal.POLRound.EqualsInt(-1) &&
		(proposal.POLRound.IsLessThanInt(0) || proposal.Round.IsLessThanOrEquals(proposal.POLRound)) {
		return ErrInvalidProposalPOLRound
	}

	// Verify signature
	if !cs.Validators.GetProposer().VerifyProposalSignature(cs.state.ChainID, proposal) {
		return ErrInvalidProposalSignature
	}

	cs.Proposal = proposal
	cs.Logger.Info("Received proposal", "proposal", proposal)
	cs.ProposalBlock = proposal.Block
	// NOTE: it's possible to receive complete proposal blocks for future rounds without having the proposal
	cs.Logger.Info("Received complete proposal block", "height", cs.ProposalBlock.Height(), "hash", cs.ProposalBlock.Hash())

	// Update Valid* if we can.
	prevotes := cs.Votes.Prevotes(cs.Round.Int32())
	blockID, hasTwoThirds := prevotes.TwoThirdsMajority()
	if hasTwoThirds && !blockID.IsZero() && cs.ValidRound.IsLessThan(cs.Round) {
		if cs.ProposalBlock.HashesTo(blockID) {
			cs.Logger.Info("Updating valid block to new proposal block",
				"valid-round", cs.Round, "valid-block-hash", cs.ProposalBlock.Hash())
			cs.ValidRound = cs.Round
			cs.ValidBlock = cs.ProposalBlock
		}
		// TODO: In case there is +2/3 majority in Prevotes set for some
		// block and cs.ProposalBlock contains different block, either
		// proposer is faulty or voting power of faulty processes is more
		// than 1/3. We should trigger in the future accountability
		// procedure at this point.
	}

	if cs.Step <= cstypes.RoundStepPropose && cs.isProposalComplete() {
		// Move onto the next step
		cs.enterPrevote(proposal.Height, cs.Round)
	} else if cs.Step == cstypes.RoundStepCommit {
		// If we're waiting on the proposal block...
		cs.tryFinalizeCommit(proposal.Height)
	}
	return nil
}

// ------- HELPER METHODS -------- //

// enterNewRound(height, 0) at cs.StartTime.
func (cs *ConsensusState) scheduleRound0(rs *cstypes.RoundState) {
	//cs.Logger.Info("scheduleRound0", "now", time.Now(), "startTime", cs.StartTime)
	sleepDuration := rs.StartTime.Sub(time.Now()) // nolint: gotype, gosimple
	cs.scheduleTimeout(sleepDuration, rs.Height, cmn.NewBigInt(0), cstypes.RoundStepNewHeight)
}

// Attempt to schedule a timeout (by sending timeoutInfo on the tickChan)
func (cs *ConsensusState) scheduleTimeout(duration time.Duration, height *cmn.BigInt, round *cmn.BigInt, step cstypes.RoundStepType) {
	cs.timeoutTicker.ScheduleTimeout(timeoutInfo{duration, height, round, step})
}

// Send a msg into the receiveRoutine regarding our own proposal, block part, or vote
func (cs *ConsensusState) sendInternalMessage(mi msgInfo) {
	select {
	case cs.internalMsgQueue <- mi:
	default:
		// NOTE: using the go-routine means our votes can
		// be processed out of order.
		// TODO: use CList here for strict determinism and
		// attempt push to internalMsgQueue in receiveRoutine
		cs.Logger.Info("Internal msg queue is full. Using a go-routine")
		go func() { cs.internalMsgQueue <- mi }()
	}
}

// Attempt to add the vote. if its a duplicate signature, dupeout the validator
func (cs *ConsensusState) tryAddVote(vote *types.Vote, peerID discover.NodeID) error {
	_, err := cs.addVote(vote, peerID)
	if err != nil {
		// If the vote height is off, we'll just ignore it,
		// But if it's a conflicting sig, add it to the cs.evpool.
		// If it's otherwise invalid, punish peer.
		if err == ErrVoteHeightMismatch {
			return err
		} else if _, ok := err.(*types.ErrVoteConflictingVotes); ok {
			if vote.ValidatorAddress.Equal(cs.privValidator.GetAddress()) {
				cs.Logger.Error("Found conflicting vote from ourselves. Did you unsafe_reset a validator?", "height", vote.Height, "round", vote.Round, "type", vote.Type)
				return err
			}
			// TODO(namdoh): Re-enable this later.
			cs.Logger.Warn("evidence isn't added to evpool")
			//cs.evpool.AddEvidence(voteErr.DuplicateVoteEvidence)
			return err
		} else {
			// Probably an invalid signature / Bad peer.
			// Seems this can also err sometimes with "Unexpected step" - perhaps not from a bad peer ?
			cs.Logger.Error("Error attempting to add vote", "err", err)
			return ErrAddingVote
		}
	}
	return nil
}

func (cs *ConsensusState) addVote(vote *types.Vote, peerID discover.NodeID) (added bool, err error) {
	cs.Logger.Debug("addVote", "voteHeight", vote.Height, "voteType", vote.Type, "valIndex", vote.ValidatorIndex, "csHeight", cs.Height)

	// A precommit for the previous height?
	// These come in while we wait timeoutCommit
	if vote.Height.Add(1).Equals(cs.Height) {
		if !(cs.Step == cstypes.RoundStepNewHeight && vote.Type == types.VoteTypePrecommit) {
			// TODO: give the reason ..
			// fmt.Errorf("tryAddVote: Wrong height, not a LastCommit straggler commit.")
			return added, ErrVoteHeightMismatch
		}
		added, err = cs.LastCommit.AddVote(vote)
		if !added {
			return added, err
		}

		cs.Logger.Info(cmn.Fmt("Added to lastPrecommits: %v", cs.LastCommit.StringShort()))
		cs.eventBus.PublishEventVote(types.EventDataVote{vote})
		cs.evsw.FireEvent(types.EventVote, vote)

		// if we can skip timeoutCommit and have all the votes now,
		if cs.config.SkipTimeoutCommit && cs.LastCommit.HasAll() {
			// go straight to new round (skip timeout commit)
			// cs.scheduleTimeout(time.Duration(0), cs.Height, 0, cstypes.RoundStepNewHeight)
			cs.enterNewRound(cs.Height, cmn.NewBigInt(0))
		}

		return
	}

	// Height mismatch is ignored.
	// Not necessarily a bad peer, but not favourable behaviour.
	if !vote.Height.Equals(cs.Height) {
		err = ErrVoteHeightMismatch
		cs.Logger.Info("Vote ignored and not added", "voteHeight", vote.Height, "csHeight", cs.Height, "err", err)
		return
	}

	height := cs.Height
	added, err = cs.Votes.AddVote(vote, peerID)
	if !added {
		// Either duplicate, or error upon cs.Votes.AddByIndex()
		return
	}

	cs.eventBus.PublishEventVote(types.EventDataVote{vote})
	cs.evsw.FireEvent(types.EventVote, vote)

	switch vote.Type {
	case types.VoteTypePrevote:
		prevotes := cs.Votes.Prevotes(vote.Round.Int32())
		cs.Logger.Info("Added to prevote", "vote", vote, "prevotes", prevotes.StringShort())

		// If +2/3 prevotes for a block or nil for *any* round:
		if blockID, ok := prevotes.TwoThirdsMajority(); ok {

			// There was a polka!
			// If we're locked but this is a recent polka, unlock.
			// If it matches our ProposalBlock, update the ValidBlock

			// Unlock if `cs.LockedRound < vote.Round <= cs.Round`
			// NOTE: If vote.Round > cs.Round, we'll deal with it when we get to vote.Round
			if (cs.LockedBlock != nil) &&
				cs.LockedRound.IsLessThan(vote.Round) &&
				vote.Round.IsLessThanOrEquals(cs.Round) &&
				!cs.LockedBlock.HashesTo(blockID) {

				cs.Logger.Info("Unlocking because of POL.", "lockedRound", cs.LockedRound, "POLRound", vote.Round)
				cs.LockedRound = cmn.NewBigInt(0)
				cs.LockedBlock = nil
				cs.eventBus.PublishEventUnlock(cs.RoundStateEvent())
			}

			// Update Valid* if we can.
			// NOTE: our proposal block may be nil or not what received a polka..
			// TODO: we may want to still update the ValidBlock and obtain it via gossipping
			if !blockID.IsZero() &&
				cs.ValidRound.IsLessThan(vote.Round) &&
				vote.Round.IsLessThanOrEquals(cs.Round) &&
				cs.ProposalBlock.HashesTo(blockID) {

				cs.Logger.Info("Updating ValidBlock because of POL.", "validRound", cs.ValidRound, "POLRound", vote.Round)
				cs.ValidRound = vote.Round
				cs.ValidBlock = cs.ProposalBlock
			}
		}

		// If +2/3 prevotes for *anything* for this or future round:
		if cs.Round.IsLessThanOrEquals(vote.Round) && prevotes.HasTwoThirdsAny() {
			// Round-skip over to PrevoteWait or goto Precommit.
			cs.enterNewRound(height, vote.Round) // if the vote is ahead of us
			if prevotes.HasTwoThirdsMajority() {
				cs.enterPrecommit(height, vote.Round)
			} else {
				cs.enterPrevote(height, vote.Round) // if the vote is ahead of us
				cs.enterPrevoteWait(height, vote.Round)
			}
		} else if cs.Proposal != nil && cs.Proposal.POLRound.IsGreaterThanOrEqualThanInt(0) && cs.Proposal.POLRound.Equals(vote.Round) {
			// If the proposal is now complete, enter prevote of cs.Round.
			if cs.isProposalComplete() {
				cs.enterPrevote(height, cs.Round)
			}
		}

	case types.VoteTypePrecommit:
		precommits := cs.Votes.Precommits(vote.Round.Int32())
		cs.Logger.Info("Added to precommit", "vote", vote, "precommits", precommits.StringShort())
		blockID, ok := precommits.TwoThirdsMajority()
		if ok {
			if blockID.IsZero() {
				cs.enterNewRound(height, vote.Round.Add(1))
			} else {
				cs.enterNewRound(height, vote.Round)
				cs.enterPrecommit(height, vote.Round)
				cs.enterCommit(height, vote.Round)

				if cs.config.SkipTimeoutCommit && precommits.HasAll() {
					// if we have all the votes now,
					// go straight to new round (skip timeout commit)
					// cs.scheduleTimeout(time.Duration(0), cs.Height, 0, cstypes.RoundStepNewHeight)
					cs.enterNewRound(cs.Height, cmn.NewBigInt(0))
				}

			}
		} else if cs.Round.IsLessThanOrEquals(vote.Round) && precommits.HasTwoThirdsAny() {
			cs.enterNewRound(height, vote.Round)
			cs.enterPrecommit(height, vote.Round)
			cs.enterPrecommitWait(height, vote.Round)
		}
	default:
		panic(cmn.Fmt("Unexpected vote type %X", vote.Type)) // go-wire should prevent this.
	}

	return
}

// Signs vote.
func (cs *ConsensusState) signVote(type_ byte, hash types.BlockID) (*types.Vote, error) {
	addr := cs.privValidator.GetAddress()
	valIndex, _ := cs.Validators.GetByAddress(addr)
	vote := &types.Vote{
		ValidatorAddress: addr,
		ValidatorIndex:   cmn.NewBigInt(int64(valIndex)),
		Height:           cs.Height,
		Round:            cs.Round,
		Timestamp:        time.Now().UTC(),
		Type:             type_,
		BlockID:          hash,
	}
	err := cs.privValidator.SignVote(cs.state.ChainID, vote)
	return vote, err
}

// Signs the vote and publish on internalMsgQueue
func (cs *ConsensusState) signAddVote(type_ byte, hash types.BlockID) *types.Vote {
	// if we don't have a key or we're not in the validator set, do nothing
	if cs.privValidator == nil || !cs.Validators.HasAddress(cs.privValidator.GetAddress()) {
		return nil
	}
	vote, err := cs.signVote(type_, hash)
	if err == nil {
		cs.sendInternalMessage(msgInfo{&VoteMessage{vote}, discover.EmptyNodeID()})
		cs.Logger.Info("Signed and pushed vote", "height", cs.Height, "round", cs.Round, "vote", vote, "err", err)
		return vote
	}
	//if !cs.replayMode {
	cs.Logger.Error("Error signing vote", "height", cs.Height, "round", cs.Round, "vote", vote, "err", err)
	//}
	return nil
}

// Updates ConsensusState to the current round and round step.
func (cs *ConsensusState) updateRoundStep(round *cmn.BigInt, step cstypes.RoundStepType) {
	cs.Round = round
	cs.Step = step
}

// Advances to a new step.
func (cs *ConsensusState) newStep() {
	cs.Logger.Trace("enter newStep()")
	//rs := cs.RoundStateEvent()
	//  TODO(namdoh): Add support for WAL later on.
	//cs.wal.Write(rs)

	cs.nSteps++
	cs.evsw.FireEvent(types.EventNewRoundStep, &cs.RoundState)
}

func (cs *ConsensusState) updateHeight(height *cmn.BigInt) {
	//namdoh@ cs.metrics.Height.Set(float64(height))
	cs.Height = height
}

// GetRoundState returns a shallow copy of the internal consensus state.
func (cs *ConsensusState) GetRoundState() *cstypes.RoundState {
	cs.mtx.RLock()
	defer cs.mtx.RUnlock()

	rs := cs.RoundState // copy
	return &rs
}

// -------- STATE METHODS ------ //

// Enter: `timeoutNewHeight` by startTime (commitTime+timeoutCommit),
// 	or, if SkipTimeout==true, after receiving all precommits from (height,round-1)
// Enter: `timeoutPrecommits` after any +2/3 precommits from (height,round-1)
// Enter: +2/3 precommits for nil at (height,round-1)
// Enter: +2/3 prevotes any or +2/3 precommits for block or any from (height, round)
// NOTE: cs.StartTime was already set for height.
func (cs *ConsensusState) enterNewRound(height *cmn.BigInt, round *cmn.BigInt) {
	logger := cs.Logger.New("height", height, "round", round)

	if !cs.Height.Equals(height) || round.IsLessThan(cs.Round) || (cs.Round.Equals(round) && cs.Step != cstypes.RoundStepNewHeight) {
		logger.Debug(cmn.Fmt("enterNewRound(%v/%v): Invalid args. Current step: %v/%v/%v", height, round, cs.Height, cs.Round, cs.Step))
		return
	}

	if now := time.Now(); cs.StartTime.After(now) {
		logger.Info("Need to set a buffer and log message here for sanity.", "startTime", cs.StartTime, "now", now)
	}

	logger.Info(cmn.Fmt("enterNewRound(%v/%v). Current: %v/%v/%v", height, round, cs.Height, cs.Round, cs.Step))

	// Increment validators if necessary
	validators := cs.Validators
	if cs.Round.IsLessThan(round) {
		validators = validators.Copy()
		validators.IncrementAccum(int(round.Int64() - cs.Round.Int64()))
	}

	// Setup new round
	// we don't fire newStep for this step,
	// but we fire an event, so update the round step first
	cs.updateRoundStep(round, cstypes.RoundStepNewRound)
	cs.Validators = validators
	if round.EqualsInt(0) {
		// We've already reset these upon new height,
		// and meanwhile we might have received a proposal
		// for round 0.
	} else {
		logger.Info("Resetting Proposal info")
		cs.Proposal = nil
		cs.ProposalBlock = nil
	}
	cs.Votes.SetRound(round.Int32() + 1) // also track next round (round+1) to allow round-skipping

	cs.eventBus.PublishEventNewRound(cs.RoundStateEvent())
	//namdoh@ cs.metrics.Rounds.Set(float64(round))

	// TODO(namdoh): Re-enable transactions
	// Wait for txs to be available in the mempool
	// before we enterPropose in round 0. If the last block changed the app hash,
	// we may need an empty "proof" block, and enterPropose immediately.
	//waitForTxs := cs.config.WaitForTxs() && round == 0 && !cs.needProofBlock(height)
	//if waitForTxs {
	//	if cs.config.CreateEmptyBlocksInterval > 0 {
	//		cs.scheduleTimeout(cs.config.EmptyBlocksInterval(), height, round, cstypes.RoundStepNewRound)
	//	}
	//	go cs.proposalHeartbeat(height, round)
	//} else {
	cs.enterPropose(height, round)
	//}
}

// Enter (CreateEmptyBlocks): from enterNewRound(height,round)
// Enter (CreateEmptyBlocks, CreateEmptyBlocksInterval > 0 ): after enterNewRound(height,round), after timeout of CreateEmptyBlocksInterval
// Enter (!CreateEmptyBlocks) : after enterNewRound(height,round), once txs are in the mempool
func (cs *ConsensusState) enterPropose(height *cmn.BigInt, round *cmn.BigInt) {
	logger := cs.Logger.New("height", height, "round", round)

	if !cs.Height.Equals(height) || round.IsLessThan(cs.Round) || (cs.Round.Equals(round) && cstypes.RoundStepPropose <= cs.Step) {
		logger.Debug(cmn.Fmt("enterPropose(%v/%v): Invalid args. Current step: %v/%v/%v", height, round, cs.Height, cs.Round, cs.Step))
		return
	}
	logger.Info(cmn.Fmt("enterPropose(%v/%v). Current: %v/%v/%v", height, round, cs.Height, cs.Round, cs.Step))

	defer func() {
		// Done enterPropose:
		cs.updateRoundStep(round, cstypes.RoundStepPropose)
		cs.newStep()

		// If we have the whole proposal + POL, then goto Prevote now.
		// else, we'll enterPrevote when the rest of the proposal is received (in AddProposalBlockPart),
		// or else after timeoutPropose
		if cs.isProposalComplete() {
			cs.enterPrevote(height, cs.Round)
		}
	}()

	// If we don't get the proposal and all block parts quick enough, enterPrevote
	cs.scheduleTimeout(cs.config.Propose(round.Int32()), height, round, cstypes.RoundStepPropose)

	// TODO(namdoh): For now this any node is a validator. Remove it once we
	// restrict who can be validator.
	// Nothing more to do if we're not a validator
	//if cs.privValidator == nil {
	//	logger.Debug("This node is not a validator")
	//	return
	//}
	// if not a validator, we're done
	//if !cs.Validators.HasAddress(cs.privValidator.GetAddress()) {
	//	logger.Debug("This node is not a validator", "addr", cs.privValidator.GetAddress(), "vals", cs.Validators)
	//	return
	//}

	logger.Debug("This node is a validator")
	logger.Trace("enterPropose", "nodeID", cs.nodeID)
	if cs.isProposer() {
		logger.Debug("Our turn to propose")
		//namdoh@ logger.Info("enterPropose: Our turn to propose", "proposer", cs.Validators.GetProposer().Address, "privValidator", cs.privValidator)
		cs.decideProposal(height, round)
	} else {
		logger.Debug("Not our turn to propose")
		//namdoh@ logger.Info("enterPropose: Not our turn to propose", "proposer", cs.Validators.GetProposer().Address, "privValidator", cs.privValidator)
	}
}

// Enter: `timeoutPropose` after entering Propose.
// Enter: proposal block and POL is ready.
// Enter: any +2/3 prevotes for future round.
// Prevote for LockedBlock if we're locked, or ProposalBlock if valid.
// Otherwise vote nil.
func (cs *ConsensusState) enterPrevote(height *cmn.BigInt, round *cmn.BigInt) {
	if !cs.Height.Equals(height) || round.IsLessThan(cs.Round) || (cs.Round.Equals(round) && cstypes.RoundStepPrevote <= cs.Step) {
		cs.Logger.Debug(cmn.Fmt("enterPrevote(%v/%v): Invalid args. Current step: %v/%v/%v", height, round, cs.Height, cs.Round, cs.Step))
		return
	}

	defer func() {
		// Done enterPrevote:
		cs.updateRoundStep(round, cstypes.RoundStepPrevote)
		cs.newStep()
	}()

	// fire event for how we got here
	if cs.isProposalComplete() {
		cs.eventBus.PublishEventCompleteProposal(cs.RoundStateEvent())
	} else {
		// we received +2/3 prevotes for a future round
		// TODO: catchup event?
	}

	cs.Logger.Info(cmn.Fmt("enterPrevote(%v/%v). Current: %v/%v/%v", height, round, cs.Height, cs.Round, cs.Step))

	// Sign and broadcast vote as necessary
	cs.doPrevote(height, round)

	// Once `addVote` hits any +2/3 prevotes, we will go to PrevoteWait
	// (so we have more time to try and collect +2/3 prevotes for a single block)
}

func (cs *ConsensusState) doPrevote(height *cmn.BigInt, round *cmn.BigInt) {
	logger := cs.Logger.New("height", height, "round", round)
	// If a block is locked, prevote that.
	if cs.LockedBlock != nil {
		logger.Info("enterPrevote: Block was locked")
		cs.signAddVote(types.VoteTypePrevote, cs.LockedBlock.BlockID())
		return
	}

	// If ProposalBlock is nil, prevote nil.
	if cs.ProposalBlock == nil {
		logger.Info("enterPrevote: ProposalBlock is nil")
		cs.signAddVote(types.VoteTypePrevote, types.NewZeroBlockID())
		return
	}

	// Validate proposal block
	err := cs.blockExec.ValidateBlock(cs.state, cs.ProposalBlock)
	if err != nil {
		// ProposalBlock is invalid, prevote nil.
		logger.Error("enterPrevote: ProposalBlock is invalid", "err", err)
		cs.signAddVote(types.VoteTypePrevote, types.NewZeroBlockID())
		return
	}

	// Prevote cs.ProposalBlock
	// NOTE: the proposal signature is validated when it is received,
	// and the proposal block parts are validated as they are received (against the merkle hash in the proposal)
	logger.Info("enterPrevote: ProposalBlock is valid")
	cs.signAddVote(types.VoteTypePrevote, cs.ProposalBlock.BlockID())
}

// Enter: any +2/3 prevotes at next round.
func (cs *ConsensusState) enterPrevoteWait(height *cmn.BigInt, round *cmn.BigInt) {
	logger := cs.Logger.New("height", height, "round", round)

	if !cs.Height.Equals(height) || round.IsLessThan(cs.Round) || (cs.Round.Equals(round) && cstypes.RoundStepPrevoteWait <= cs.Step) {
		logger.Debug(cmn.Fmt("enterPrevoteWait(%v/%v): Invalid args. Current step: %v/%v/%v", height, round, cs.Height, cs.Round, cs.Step))
		return
	}
	if !cs.Votes.Prevotes(round.Int32()).HasTwoThirdsAny() {
		cmn.PanicSanity(cmn.Fmt("enterPrevoteWait(%v/%v), but Prevotes does not have any +2/3 votes", height, round))
	}
	logger.Info(cmn.Fmt("enterPrevoteWait(%v/%v). Current: %v/%v/%v", height, round, cs.Height, cs.Round, cs.Step))

	defer func() {
		// Done enterPrevoteWait:
		cs.updateRoundStep(round, cstypes.RoundStepPrevoteWait)
		cs.newStep()
	}()

	// Wait for some more prevotes; enterPrecommit
	cs.scheduleTimeout(cs.config.Prevote(round.Int32()), height, round, cstypes.RoundStepPrevoteWait)
}

// Enter: `timeoutPrevote` after any +2/3 prevotes.
// Enter: +2/3 precomits for block or nil.
// Enter: any +2/3 precommits for next round.
// Lock & precommit the ProposalBlock if we have enough prevotes for it (a POL in this round)
// else, unlock an existing lock and precommit nil if +2/3 of prevotes were nil,
// else, precommit nil otherwise.
func (cs *ConsensusState) enterPrecommit(height *cmn.BigInt, round *cmn.BigInt) {
	cs.Logger.Trace("enterPrecommit", "height", height, "round", round)
	logger := cs.Logger.New("height", height, "round", round)

	if !cs.Height.Equals(height) || round.IsLessThan(cs.Round) || (cs.Round.Equals(round) && cstypes.RoundStepPrecommit <= cs.Step) {
		logger.Debug(cmn.Fmt("enterPrecommit(%v/%v): Invalid args. Current step: %v/%v/%v", height, round, cs.Height, cs.Round, cs.Step))
		return
	}

	logger.Info(cmn.Fmt("enterPrecommit(%v/%v). Current: %v/%v/%v", height, round, cs.Height, cs.Round, cs.Step))

	defer func() {
		// Done enterPrecommit:
		cs.updateRoundStep(round, cstypes.RoundStepPrecommit)
		cs.newStep()
	}()

	// check for a polka
	blockID, ok := cs.Votes.Prevotes(round.Int32()).TwoThirdsMajority()

	// If we don't have a polka, we must precommit nil.
	if !ok {
		if cs.LockedBlock != nil {
			logger.Info("enterPrecommit: No +2/3 prevotes during enterPrecommit while we're locked. Precommitting nil")
		} else {
			logger.Info("enterPrecommit: No +2/3 prevotes during enterPrecommit. Precommitting nil.")
		}
		cs.signAddVote(types.VoteTypePrecommit, types.NewZeroBlockID())
		return
	}

	// At this point +2/3 prevoted for a particular block or nil.
	cs.eventBus.PublishEventPolka(cs.RoundStateEvent())

	// the latest POLRound should be this round.
	polRound, _ := cs.Votes.POLInfo()
	if polRound < round.Int32() {
		cmn.PanicSanity(cmn.Fmt("This POLRound should be %v but got %", round, polRound))
	}

	// +2/3 prevoted nil. Unlock and precommit nil.
	if blockID.IsZero() {
		if cs.LockedBlock == nil {
			logger.Info("enterPrecommit: +2/3 prevoted for nil.")
		} else {
			logger.Info("enterPrecommit: +2/3 prevoted for nil. Unlocking")
			cs.LockedRound = cmn.NewBigInt(0)
			cs.LockedBlock = nil
			cs.eventBus.PublishEventUnlock(cs.RoundStateEvent())
		}
		cs.signAddVote(types.VoteTypePrecommit, types.NewZeroBlockID())
		return
	}

	// At this point, +2/3 prevoted for a particular block.

	// If we're already locked on that block, precommit it, and update the LockedRound
	if cs.LockedBlock != nil && cs.LockedBlock.HashesTo(blockID) {
		logger.Info("enterPrecommit: +2/3 prevoted locked block. Relocking")
		cs.LockedRound = round
		cs.eventBus.PublishEventRelock(cs.RoundStateEvent())
		cs.signAddVote(types.VoteTypePrecommit, blockID)
		return
	}

	// If +2/3 prevoted for proposal block, stage and precommit it
	if cs.ProposalBlock.HashesTo(blockID) {
		logger.Info("enterPrecommit: +2/3 prevoted proposal block. Locking", "hash", blockID)
		// Validate the block.
		if err := cs.blockExec.ValidateBlock(cs.state, cs.ProposalBlock); err != nil {
			cmn.PanicConsensus(cmn.Fmt("enterPrecommit: +2/3 prevoted for an invalid block: %v", err))
		}
		cs.LockedRound = round
		cs.LockedBlock = cs.ProposalBlock
		cs.eventBus.PublishEventLock(cs.RoundStateEvent())
		cs.signAddVote(types.VoteTypePrecommit, blockID)
		return
	}

	// There was a polka in this round for a block we don't have.
	// Fetch that block, unlock, and precommit nil.
	// The +2/3 prevotes for this round is the POL for our unlock.
	// TODO: In the future save the POL prevotes for justification.
	cs.LockedRound = cmn.NewBigInt(0)
	cs.LockedBlock = nil
	cs.eventBus.PublishEventUnlock(cs.RoundStateEvent())
	cs.signAddVote(types.VoteTypePrecommit, types.NewZeroBlockID())
}

// Enter: any +2/3 precommits for next round.
func (cs *ConsensusState) enterPrecommitWait(height *cmn.BigInt, round *cmn.BigInt) {
	logger := cs.Logger.New("height", height, "round", round)

	if !cs.Height.Equals(height) || round.IsLessThan(cs.Round) || (cs.Round.Equals(round) && cstypes.RoundStepPrecommitWait <= cs.Step) {
		logger.Debug(cmn.Fmt("enterPrecommitWait(%v/%v): Invalid args. Current step: %v/%v/%v", height, round, cs.Height, cs.Round, cs.Step))
		return
	}
	if !cs.Votes.Precommits(round.Int32()).HasTwoThirdsAny() {
		cmn.PanicSanity(cmn.Fmt("enterPrecommitWait(%v/%v), but Precommits does not have any +2/3 votes", height, round))
	}
	logger.Info(cmn.Fmt("enterPrecommitWait(%v/%v). Current: %v/%v/%v", height, round, cs.Height, cs.Round, cs.Step))

	defer func() {
		// Done enterPrecommitWait:
		cs.updateRoundStep(round, cstypes.RoundStepPrecommitWait)
		cs.newStep()
	}()

	// Wait for some more precommits; enterNewRound
	cs.scheduleTimeout(cs.config.Precommit(round.Int32()), height, round, cstypes.RoundStepPrecommitWait)
}

// Enter: +2/3 precommits for block
func (cs *ConsensusState) enterCommit(height *cmn.BigInt, commitRound *cmn.BigInt) {
	logger := cs.Logger.New("height", height, "commitRound", commitRound)

	if !cs.Height.Equals(height) || cstypes.RoundStepCommit <= cs.Step {
		logger.Debug(cmn.Fmt("enterCommit(%v/%v): Invalid args. Current step: %v/%v/%v", height, commitRound, cs.Height, cs.Round, cs.Step))
		return
	}
	logger.Info(cmn.Fmt("enterCommit(%v/%v). Current: %v/%v/%v", height, commitRound, cs.Height, cs.Round, cs.Step))

	defer func() {
		// Done enterCommit:
		// keep cs.Round the same, commitRound points to the right Precommits set.
		cs.updateRoundStep(cs.Round, cstypes.RoundStepCommit)
		cs.CommitRound = commitRound
		cs.CommitTime = time.Now()
		cs.newStep()

		// Maybe finalize immediately.
		cs.tryFinalizeCommit(height)
	}()

	blockID, ok := cs.Votes.Precommits(commitRound.Int32()).TwoThirdsMajority()
	if !ok {
		cmn.PanicSanity("RunActionCommit() expects +2/3 precommits")
	}

	// The Locked* fields no longer matter.
	// Move them over to ProposalBlock if they match the commit hash,
	// otherwise they'll be cleared in updateToState.
	if cs.LockedBlock.HashesTo(blockID) {
		logger.Info("Commit is for locked block. Set ProposalBlock=LockedBlock", "blockHash", blockID)
		cs.ProposalBlock = cs.LockedBlock
	}

	// If we don't have the block being committed, set up to get it.
	if !cs.ProposalBlock.HashesTo(blockID) {
		logger.Info("Commit is for a block we don't know about. Set ProposalBlock=nil", "proposal", cs.ProposalBlock.Hash(), "commit", blockID)
		// We're getting the wrong block.
		// Set up ProposalBlockParts and keep waiting.
		cs.ProposalBlock = nil
	}
}

// If we have the block AND +2/3 commits for it, finalize.
func (cs *ConsensusState) tryFinalizeCommit(height *cmn.BigInt) {
	logger := cs.Logger.New("height", height)

	if cs.Height != height {
		cmn.PanicSanity(cmn.Fmt("tryFinalizeCommit() cs.Height: %v vs height: %v", cs.Height, height))
	}

	blockID, ok := cs.Votes.Precommits(cs.CommitRound.Int32()).TwoThirdsMajority()
	if !ok || len(blockID) == 0 {
		logger.Error("Attempt to finalize failed. There was no +2/3 majority, or +2/3 was for <nil>.")
		return
	}
	if !cs.ProposalBlock.HashesTo(blockID) {
		// TODO: this happens every time if we're not a validator (ugly logs)
		// TODO: ^^ wait, why does it matter that we're a validator?
		logger.Info("Attempt to finalize failed. We don't have the commit block.", "proposal-block", cs.ProposalBlock.BlockID(), "commit-block", blockID)
		return
	}

	cs.finalizeCommit(height)
}

// Increment height and goto cstypes.RoundStepNewHeight
func (cs *ConsensusState) finalizeCommit(height *cmn.BigInt) {
	if !cs.Height.Equals(height) || cs.Step != cstypes.RoundStepCommit {
		cs.Logger.Debug(cmn.Fmt("finalizeCommit(%v): Invalid args. Current step: %v/%v/%v", height, cs.Height, cs.Round, cs.Step))
		return
	}

	blockID, ok := cs.Votes.Precommits(cs.CommitRound.Int32()).TwoThirdsMajority()
	block := cs.ProposalBlock

	if !ok {
		cmn.PanicSanity(cmn.Fmt("Cannot finalizeCommit, commit does not have two thirds majority"))
	}
	if !block.HashesTo(blockID) {
		cmn.PanicSanity(cmn.Fmt("Cannot finalizeCommit, ProposalBlock does not hash to commit hash"))
	}
	if err := cs.blockExec.ValidateBlock(cs.state, block); err != nil {
		cmn.PanicConsensus(cmn.Fmt("+2/3 committed an invalid block: %v", err))
	}

	cs.Logger.Info(cmn.Fmt("Finalizing commit of block with %d txs", block.NumTxs),
		"height", block.Height, "hash", block.Hash())
	cs.Logger.Info(cmn.Fmt("%v", block))

	fail.Fail() // XXX

	// TODO(namdoh): Re-enable this.
	// Save to blockStore.
	//if cs.blockStore.Height() < block.Height {
	//	// NOTE: the seenCommit is local justification to commit this block,
	//	// but may differ from the LastCommit included in the next block
	//	precommits := cs.Votes.Precommits(cs.CommitRound)
	//	seenCommit := precommits.MakeCommit()
	//	cs.blockStore.SaveBlock(block, blockParts, seenCommit)
	//} else {
	//	// Happens during replay if we already saved the block but didn't commit
	//	cs.Logger.Info("Calling finalizeCommit on already stored block", "height", block.Height)
	//}

	fail.Fail() // XXX

	// Write EndHeightMessage{} for this height, implying that the blockstore
	// has saved the block.
	//
	// If we crash before writing this EndHeightMessage{}, we will recover by
	// running ApplyBlock during the ABCI handshake when we restart.  If we
	// didn't save the block to the blockstore before writing
	// EndHeightMessage{}, we'd have to change WAL replay -- currently it
	// complains about replaying for heights where an #ENDHEIGHT entry already
	// exists.
	//
	// Either way, the ConsensusState should not be resumed until we
	// successfully call ApplyBlock (ie. later here, or in Handshake after
	// restart).
	//namdoh@ cs.wal.WriteSync(EndHeightMessage{height}) // NOTE: fsync

	fail.Fail() // XXX

	// Create a copy of the state for staging and an event cache for txs.
	stateCopy := cs.state.Copy()

	// Execute and commit the block, update and save the state, and update the mempool.
	// NOTE The block.AppHash wont reflect these txs until the next block.
	var err error
	stateCopy, err = cs.blockExec.ApplyBlock(stateCopy, block.BlockID(), block)
	if err != nil {
		cs.Logger.Error("Error on ApplyBlock. Did the application crash? Please restart tendermint", "err", err)
		err := cmn.Kill()
		if err != nil {
			cs.Logger.Error("Failed to kill this process - please do so manually", "err", err)
		}
		return
	}

	fail.Fail() // XXX

	// NewHeightStep!
	cs.updateToState(stateCopy)

	fail.Fail() // XXX

	// cs.StartTime is already set.
	// Schedule Round0 to start soon.
	cs.scheduleRound0(&cs.RoundState)

	// By here,
	// * cs.Height has been increment to height+1
	// * cs.Step is now cstypes.RoundStepNewHeight
	// * cs.StartTime is set to when we will start round0.
}

// Creates the next block to propose and returns it. Returns nil block upon
// error.
func (cs *ConsensusState) createProposalBlock() (block *types.Block) {
	cs.Logger.Trace("createProposalBlock")
	var commit *types.Commit
	if cs.Height.EqualsInt(1) {
		// We're creating a proposal for the first block.
		// The commit is empty, but not nil.
		// NOTE: Change to this must change to MakeBlock in
		// state/state.go
		commit = &types.Commit{}
	} else if cs.LastCommit.HasTwoThirdsMajority() {
		// Make the commit from LastCommit
		commit = cs.LastCommit.MakeCommit()
	} else {
		// This shouldn't happen.
		cs.Logger.Error(`enterPropose: Cannot propose anything: No commit for 
		                 the previous block.`)
		return
	}

	// TODO(namdoh): Adds mem pool validated transactions
	// TODO(namdoh): Replace transactions with sth here.
	block = cs.state.MakeBlock(cs.Height.Int64(), nil, commit)
	// TODO(namdoh): Add evidence to block.
	//evidence := cs.evpool.PendingEvidence()
	//block.AddEvidence(evidence)
	return block
}

// Returns true if the proposal block is complete &&
// (if POLRound was proposed, we have +2/3 prevotes from there).
func (cs *ConsensusState) isProposalComplete() bool {
	if cs.Proposal == nil || cs.ProposalBlock == nil {
		return false
	}
	// we have the proposal. if there's a POLRound,
	// make sure we have the prevotes from it too
	if cs.Proposal.POLRound.IsLessThanInt(0) {
		return true
	}
	// if this is false the proposer is lying or we haven't received the POL yet
	return cs.Votes.Prevotes(cs.Proposal.POLRound.Int32()).HasTwoThirdsMajority()
}

func (cs *ConsensusState) isProposer() bool {
<<<<<<< HEAD
	//return false
	// TODO(namdoh): Use a single proposer for now. Make this dynamic later.

	defaultProposerNode, _ := discover.HexID(cs.proposerNodeID.String())
	return bytes.Equal(cs.nodeID[:], defaultProposerNode[:])
=======
	privValidatorAddress := cs.privValidator.GetAddress()
	return bytes.Equal(cs.Validators.GetProposer().Address[:], privValidatorAddress[:])
>>>>>>> f072652e
}

// ----------- Other helpers -----------

func CompareHRS(h1 *cmn.BigInt, r1 *cmn.BigInt, s1 cstypes.RoundStepType, h2 *cmn.BigInt, r2 *cmn.BigInt, s2 cstypes.RoundStepType) int {
	if h1.IsLessThan(h2) {
		return -1
	} else if h1.IsGreaterThan(h2) {
		return 1
	}
	if r1.IsLessThan(r2) {
		return -1
	} else if r1.IsGreaterThan(r2) {
		return 1
	}
	if s1 < s2 {
		return -1
	} else if s1 > s2 {
		return 1
	}
	return 0
}

// -------- Routines -----------
//-----------------------------------------
// the main go routines

// receiveRoutine handles messages which may cause state transitions.
// it's argument (n) is the number of messages to process before exiting - use 0 to run forever
// It keeps the RoundState and is the only thing that updates it.
// Updates (state transitions) happen on timeouts, complete proposals, and 2/3 majorities.
// ConsensusState must be locked before any internal state is updated.
func (cs *ConsensusState) receiveRoutine(maxSteps int) {
	defer func() {
		if r := recover(); r != nil {
			cs.Logger.Error("CONSENSUS FAILURE!!!", "err", r, "stack", string(debug.Stack()))
		}
	}()

	for {
		if maxSteps > 0 {
			if cs.nSteps >= maxSteps {
				cs.Logger.Info("reached max steps. exiting receive routine")
				cs.nSteps = 0
				return
			}
		}
		rs := cs.RoundState
		var mi msgInfo

		select {
		//namdoh@ case <-cs.mempool.TxsAvailable():
		//namdoh@ 	cs.handleTxsAvailable()
		case mi = <-cs.peerMsgQueue:
			//namdoh@ cs.wal.Write(mi)
			// handles proposals, block parts, votes
			// may generate internal events (votes, complete proposals, 2/3 majorities)
			cs.handleMsg(mi)
		case mi = <-cs.internalMsgQueue:
			//namdoh@ cs.wal.WriteSync(mi) // NOTE: fsync
			// handles proposals, block parts, votes
			cs.handleMsg(mi)
		case ti := <-cs.timeoutTicker.Chan(): // tockChan:
			//namdoh@ cs.wal.Write(ti)
			// if the timeout is relevant to the rs
			// go to the next step
			cs.handleTimeout(ti, rs)
		}
	}
}

// state transitions on complete-proposal, 2/3-any, 2/3-one
func (cs *ConsensusState) handleMsg(mi msgInfo) {
	cs.Logger.Trace("handleMsg", "msgInfo", mi)
	cs.mtx.Lock()
	defer cs.mtx.Unlock()

	var err error
	msg, peerID := mi.Msg, mi.PeerID
	switch msg := msg.(type) {
	case *ProposalMessage:
		cs.Logger.Trace("handling ProposalMessage")
		// will not cause transition.
		// once proposal is set, we can receive block parts
		err = cs.setProposal(msg.Proposal)
	//case *BlockPartMessage:
	//	// if the proposal is complete, we'll enterPrevote or tryFinalizeCommit
	//	_, err = cs.addProposalBlockPart(msg, peerID)
	//	if err != nil && msg.Round != cs.Round {
	//		cs.Logger.Debug("Received block part from wrong round", "height", cs.Height, "csRound", cs.Round, "blockRound", msg.Round)
	//		err = nil
	//	}
	case *VoteMessage:
		// attempt to add the vote and dupeout the validator if its a duplicate signature
		// if the vote gives us a 2/3-any or 2/3-one, we transition
		err := cs.tryAddVote(msg.Vote, peerID)
		if err == ErrAddingVote {
			cs.Logger.Trace("trying to add vote failed", "err", err)
			// TODO: punish peer
			// We probably don't want to stop the peer here. The vote does not
			// necessarily comes from a malicious peer but can be just broadcasted by
			// a typical peer.
		}

		// NOTE: the vote is broadcast to peers by the reactor listening
		// for vote events

		// TODO: If rs.Height == vote.Height && rs.Round < vote.Round,
		// the peer is sending us CatchupCommit precommits.
		// We could make note of this and help filter in broadcastHasVoteMessage().
	default:
		cs.Logger.Error("Unknown msg type", "msg_type", reflect.TypeOf(msg))
	}
	if err != nil {
		cs.Logger.Error("Error with msg", "height", cs.Height, "round", cs.Round, "type", reflect.TypeOf(msg), "peer", peerID, "err", err, "msg", msg)
	}
}

func (cs *ConsensusState) handleTimeout(ti timeoutInfo, rs cstypes.RoundState) {
	cs.Logger.Debug("Received tock", "timeout", ti.Duration, "height", ti.Height, "round", ti.Round, "step", ti.Step)

	//// timeouts must be for current height, round, step
	if !ti.Height.Equals(rs.Height) || ti.Round.IsLessThan(rs.Round) || (ti.Round.Equals(rs.Round) && ti.Step < rs.Step) {
		cs.Logger.Debug("Ignoring tock because we're ahead", "height", rs.Height, "round", rs.Round, "step", rs.Step)
		return
	}

	// the timeout will now cause a state transition
	cs.mtx.Lock()
	defer cs.mtx.Unlock()

	switch ti.Step {
	case cstypes.RoundStepNewHeight:
		// NewRound event fired from enterNewRound.
		// XXX: should we fire timeout here (for timeout commit)?
		cs.enterNewRound(ti.Height, cmn.NewBigInt(0))
	case cstypes.RoundStepNewRound:
		//namdoh@ cs.enterPropose(ti.Height, cmn.NewBigInt(0))
	case cstypes.RoundStepPropose:
		//cs.eventBus.PublishEventTimeoutPropose(cs.RoundStateEvent())
		//namdoh@ cs.enterPrevote(ti.Height, ti.Round)
	case cstypes.RoundStepPrevoteWait:
		//cs.eventBus.PublishEventTimeoutWait(cs.RoundStateEvent())
		cs.enterPrecommit(ti.Height, ti.Round)
	case cstypes.RoundStepPrecommitWait:
		//cs.eventBus.PublishEventTimeoutWait(cs.RoundStateEvent())
		cs.enterNewRound(ti.Height, ti.Round.Add(1))
	default:
		panic(cmn.Fmt("Invalid timeout step: %v", ti.Step))
	}

}<|MERGE_RESOLUTION|>--- conflicted
+++ resolved
@@ -99,13 +99,6 @@
 
 	// closed when we finish shutting down
 	done chan struct{}
-
-	// Temproray storage of the node id.
-	// TODO(namdoh): Remove this once proposal selection is done.
-	nodeID discover.NodeID
-
-	// proposer node id
-	proposerNodeID discover.NodeID
 }
 
 // NewConsensusState returns a new ConsensusState.
@@ -144,19 +137,11 @@
 	return cs
 }
 
-func (cs *ConsensusState) SetNodeID(nodeID discover.NodeID) {
-	cs.nodeID = nodeID
-}
-
 // SetPrivValidator sets the private validator account for signing votes.
 func (cs *ConsensusState) SetPrivValidator(priv *types.PrivValidator) {
 	cs.mtx.Lock()
 	defer cs.mtx.Unlock()
 	cs.privValidator = priv
-}
-
-func (cs *ConsensusState) SetProposerNodeID(nodeID discover.NodeID) {
-	cs.proposerNodeID = nodeID
 }
 
 // It loads the latest state via the WAL, and starts the timeout and receive routines.
@@ -776,14 +761,13 @@
 	//	return
 	//}
 
-	logger.Debug("This node is a validator")
-	logger.Trace("enterPropose", "nodeID", cs.nodeID)
+	logger.Trace("This node is a validator")
 	if cs.isProposer() {
-		logger.Debug("Our turn to propose")
+		logger.Trace("Our turn to propose")
 		//namdoh@ logger.Info("enterPropose: Our turn to propose", "proposer", cs.Validators.GetProposer().Address, "privValidator", cs.privValidator)
 		cs.decideProposal(height, round)
 	} else {
-		logger.Debug("Not our turn to propose")
+		logger.Trace("Not our turn to propose")
 		//namdoh@ logger.Info("enterPropose: Not our turn to propose", "proposer", cs.Validators.GetProposer().Address, "privValidator", cs.privValidator)
 	}
 }
@@ -1199,16 +1183,8 @@
 }
 
 func (cs *ConsensusState) isProposer() bool {
-<<<<<<< HEAD
-	//return false
-	// TODO(namdoh): Use a single proposer for now. Make this dynamic later.
-
-	defaultProposerNode, _ := discover.HexID(cs.proposerNodeID.String())
-	return bytes.Equal(cs.nodeID[:], defaultProposerNode[:])
-=======
 	privValidatorAddress := cs.privValidator.GetAddress()
 	return bytes.Equal(cs.Validators.GetProposer().Address[:], privValidatorAddress[:])
->>>>>>> f072652e
 }
 
 // ----------- Other helpers -----------
