/*
 *  Copyright 2018 KardiaChain
 *  This file is part of the go-kardia library.
 *
 *  The go-kardia library is free software: you can redistribute it and/or modify
 *  it under the terms of the GNU Lesser General Public License as published by
 *  the Free Software Foundation, either version 3 of the License, or
 *  (at your option) any later version.
 *
 *  The go-kardia library is distributed in the hope that it will be useful,
 *  but WITHOUT ANY WARRANTY; without even the implied warranty of
 *  MERCHANTABILITY or FITNESS FOR A PARTICULAR PURPOSE. See the
 *  GNU Lesser General Public License for more details.
 *
 *  You should have received a copy of the GNU Lesser General Public License
 *  along with the go-kardia library. If not, see <http://www.gnu.org/licenses/>.
 */

// Defines default configs used for initializing nodes in dev settings.

package dev

import (
	"bufio"
	"crypto/ecdsa"
	"encoding/csv"
	"fmt"
	"io"
	"math"
	"os"
	"strconv"
	"strings"

	"github.com/kardiachain/go-kardia/lib/common"
	"github.com/kardiachain/go-kardia/lib/crypto"
	"github.com/kardiachain/go-kardia/lib/log"
	"github.com/kardiachain/go-kardia/types"
	"encoding/hex"
)

const (
	// GenesisAccount used for matchEth tx
	MockKardiaAccountForMatchEthTx = "0x071E8F5ddddd9f2D4B4Bdf8Fc970DFe8d9871c28"
	// GenesisAccount used for matchEth tx
	MockSmartContractCallSenderAccount = "0x7cefC13B6E2aedEeDFB7Cb6c32457240746BAEe5"
)

type DevNodeConfig struct {
	PrivKey     *ecdsa.PrivateKey
	VotingPower int64
	NodeID      string
}

type DevEnvironmentConfig struct {
	DevNodeSet []DevNodeConfig

	proposalIndex  int
	VotingStrategy map[VoteTurn]int
}

type node struct {
	key         string
	votingPower int64
	nodeID      string
}

type VoteTurn struct {
	Height   int
	Round    int
	VoteType int
}

type account struct {
	address string
	balance int64
}

const (
	// password is used to get keystore
	password  = "KardiaChain"
	ChainData = "chaindata"
	DbCache   = 16
	DbHandles = 16
)

var IsUsingNeoTestNet = true
var NeoSubmitTxUrl = "http://35.240.175.184:5000"
var NeoCheckTxUrl = "http://35.240.175.184:4000/api/main_net/v1/get_transaction/"
var TestnetNeoSubmitUrl = "http://35.185.187.119:5000"
var TestnetNeoCheckTxUrl = "https://neoscan-testnet.io/api/test_net/v1/get_transaction/"
var NeoReceiverAddress = "AaXPGsJhyRb55r8tREPWWNcaTHq4iiTFAH"
var initValue = int64(math.Pow10(15))

// GenesisAccounts are used to initialized accounts in genesis block
var GenesisAccounts = map[string]int64{
	// TODO(kiendn): These addresses are same of node address. Change to another set.
	"0xc1fe56E3F58D3244F606306611a5d10c8333f1f6": initValue,
	"0x7cefC13B6E2aedEeDFB7Cb6c32457240746BAEe5": initValue,
	"0xfF3dac4f04dDbD24dE5D6039F90596F0a8bb08fd": initValue,
	"0x071E8F5ddddd9f2D4B4Bdf8Fc970DFe8d9871c28": initValue,
	"0x94FD535AAB6C01302147Be7819D07817647f7B63": initValue,
	"0xa8073C95521a6Db54f4b5ca31a04773B093e9274": initValue,
	"0xe94517a4f6f45e80CbAaFfBb0b845F4c0FDD7547": initValue,
	"0xBA30505351c17F4c818d94a990eDeD95e166474b": initValue,
	//"0x212a83C0D7Db5C526303f873D9CeaA32382b55D0": 100000000,
	// TODO(namdoh): Re-enable after parsing node index fixed in main.go
	//"0x36BE7365e6037bD0FDa455DC4d197B07A2002547": 100000000,
}

var GenesisContractAddress = []string{
	"0x00000000000000000000000000000000736D6332",
	"0x00000000000000000000000000000000736D6331",
	"0x00000000000000000000000000000000736D6333",
}

// RawByteCode used for creating simple counter contract
var RawByteCode = "608060405234801561001057600080fd5b50610108806100206000396000f3006080604052600436106049576000357c0100000000000000000000000000000000000000000000000000000000900463ffffffff16806324b8ba5f14604e5780636d4ce63c14607b575b600080fd5b348015605957600080fd5b506079600480360381019080803560ff16906020019092919050505060a9565b005b348015608657600080fd5b50608d60c6565b604051808260ff1660ff16815260200191505060405180910390f35b806000806101000a81548160ff021916908360ff16021790555050565b60008060009054906101000a900460ff169050905600a165627a7a7230582083f88bef40b78ed8ab5f620a7a1fb7953640a541335c5c352ff0877be0ecd0c60029"

// GenesisContract are used to initialize contract in genesis block
var GenesisContracts = map[string]string{
	//"0x00000000000000000000000000000000736d6331": "60806040526004361060485763ffffffff7c010000000000000000000000000000000000000000000000000000000060003504166324b8ba5f8114604d5780636d4ce63c146067575b600080fd5b348015605857600080fd5b50606560ff60043516608f565b005b348015607257600080fd5b50607960a5565b6040805160ff9092168252519081900360200190f35b6000805460ff191660ff92909216919091179055565b60005460ff16905600a165627a7a723058206cc1a54f543612d04d3f16b0bbb49e9ded9ccf6d47f7789fe3577260346ed44d0029",
	// Simple voting contract bytecode in genesis block, source code in smc/Ballot.sol
	"0x00000000000000000000000000000000736D6332": "608060405260043610610057576000357c0100000000000000000000000000000000000000000000000000000000900463ffffffff168063124474a71461005c578063609ff1bd146100a0578063b3f98adc146100d1575b600080fd5b34801561006857600080fd5b5061008a600480360381019080803560ff169060200190929190505050610101565b6040518082815260200191505060405180910390f35b3480156100ac57600080fd5b506100b5610138565b604051808260ff1660ff16815260200191505060405180910390f35b3480156100dd57600080fd5b506100ff600480360381019080803560ff16906020019092919050505061019e565b005b600060048260ff161015156101195760009050610133565b60018260ff1660048110151561012b57fe5b016000015490505b919050565b6000806000809150600090505b60048160ff161015610199578160018260ff1660048110151561016457fe5b0160000154111561018c5760018160ff1660048110151561018157fe5b016000015491508092505b8080600101915050610145565b505090565b60008060003373ffffffffffffffffffffffffffffffffffffffff1673ffffffffffffffffffffffffffffffffffffffff16815260200190815260200160002090508060000160009054906101000a900460ff1680610201575060048260ff1610155b1561020b5761026a565b60018160000160006101000a81548160ff021916908315150217905550818160000160016101000a81548160ff021916908360ff1602179055506001808360ff1660048110151561025857fe5b01600001600082825401925050819055505b50505600a165627a7a72305820c93a970449b32fe53b59e0ed7cfeda5d52acafd2d1bdd3f2f67093f076acf1c60029",
	// Counter contract bytecode in genesis block, source code in smc/SimpleCounter.sol
	"0x00000000000000000000000000000000736D6331": "6080604052600436106049576000357c0100000000000000000000000000000000000000000000000000000000900463ffffffff16806324b8ba5f14604e5780636d4ce63c14607b575b600080fd5b348015605957600080fd5b506079600480360381019080803560ff16906020019092919050505060a9565b005b348015608657600080fd5b50608d60c6565b604051808260ff1660ff16815260200191505060405180910390f35b806000806101000a81548160ff021916908360ff16021790555050565b60008060009054906101000a900460ff169050905600a165627a7a7230582083f88bef40b78ed8ab5f620a7a1fb7953640a541335c5c352ff0877be0ecd0c60029",
	// Exchange master contract bytecode in genesis block, source code in smc/Exchange.sol
	"0x00000000000000000000000000000000736D6333": "60806040526004361061008d5763ffffffff7c01000000000000000000000000000000000000000000000000000000006000350416630a0306b18114610092578063323a9243146100b95780633c3c9c23146100d357806344af18e8146100e8578063613d03af146101005780636e63987d1461011557806386dca3341461012d578063fa8513de14610145575b600080fd5b34801561009e57600080fd5b506100a761015a565b60408051918252519081900360200190f35b3480156100c557600080fd5b506100d1600435610179565b005b3480156100df57600080fd5b506100a7610194565b3480156100f457600080fd5b506100d160043561019a565b34801561010c57600080fd5b506100a76101b5565b34801561012157600080fd5b506100d16004356101bb565b34801561013957600080fd5b506100d16004356101c6565b34801561015157600080fd5b506100a76101d1565b600060015460005411156101715750600154610176565b506000545b90565b60015481111561018857600080fd5b60018054919091039055565b60005481565b6000548111156101a957600080fd5b60008054919091039055565b60015481565b600180549091019055565b600080549091019055565b6000805460015411156101e75750600054610176565b50600154905600a165627a7a723058203f7b9ba72392daf2bb6f8a91c0d4a8a3dcd58decc81ffc4fd90951f41cb9490c0029",
}

// abi for contract in genesis block
var GenesisContractAbis = map[string]string{
	// This is abi for counter contract
	"0x00000000000000000000000000000000736d6331": `[
		{"constant": false,"inputs": [{"name": "x","type": "uint8"}],"name": "set","outputs": [],"payable": false,"stateMutability": "nonpayable","type": "function"},
		{"constant": true,"inputs": [],"name": "get","outputs": [{"name": "","type": "uint8"}],"payable": false,"stateMutability": "view","type": "function"}
	]`,
	// This is abi for simple voting contract
	"0x00000000000000000000000000000000736d6332": `[
		{"constant": true,"inputs": [{"name": "toProposal","type": "uint8"}],"name": "getVote","outputs": [{"name": "","type": "uint256"}],"payable": false,"stateMutability": "view","type": "function"},
		{"constant": true,"inputs": [],"name": "winningProposal","outputs": [{"name": "_winningProposal","type": "uint8"}],"payable": false,"stateMutability": "view","type": "function"},
		{"constant": false,"inputs": [{"name": "toProposal","type": "uint8"}],"name": "vote","outputs": [],"payable": false,"stateMutability": "nonpayable","type": "function"}
	]`,
	// This is abi for master exchange contract
	"0x00000000000000000000000000000000736d6333": `[
		{"constant":true,"inputs":[],"name":"getNeoToSend","outputs":[{"name":"","type":"uint256"}],"payable":false,"stateMutability":"view","type":"function"},
		{"constant":false,"inputs":[{"name":"neo","type":"uint256"}],"name":"removeNeo","outputs":[],"payable":false,"stateMutability":"nonpayable","type":"function"},
		{"constant":true,"inputs":[],"name":"totalEth","outputs":[{"name":"","type":"uint256"}],"payable":false,"stateMutability":"view","type":"function"},
		{"constant":false,"inputs":[{"name":"eth","type":"uint256"}],"name":"removeEth","outputs":[],"payable":false,"stateMutability":"nonpayable","type":"function"},
		{"constant":true,"inputs":[],"name":"totalNeo","outputs":[{"name":"","type":"uint256"}],"payable":false,"stateMutability":"view","type":"function"},
		{"constant":false,"inputs":[{"name":"neo","type":"uint256"}],"name":"matchNeo","outputs":[],"payable":false,"stateMutability":"nonpayable","type":"function"},
		{"constant":false,"inputs":[{"name":"eth","type":"uint256"}],"name":"matchEth","outputs":[],"payable":false,"stateMutability":"nonpayable","type":"function"},
		{"constant":true,"inputs":[],"name":"getEthToSend","outputs":[{"name":"","type":"uint256"}],"payable":false,"stateMutability":"view","type":"function"}
	]`,
}

//  GenesisAddrKeys maps genesis account addresses to private keys.
var GenesisAddrKeys = map[string]string{
	// TODO(kiendn): These addresses are same of node address. Change to another set.
	"0xc1fe56E3F58D3244F606306611a5d10c8333f1f6": "8843ebcb1021b00ae9a644db6617f9c6d870e5fd53624cefe374c1d2d710fd06",
	"0x7cefC13B6E2aedEeDFB7Cb6c32457240746BAEe5": "77cfc693f7861a6e1ea817c593c04fbc9b63d4d3146c5753c008cfc67cffca79",
	"0xfF3dac4f04dDbD24dE5D6039F90596F0a8bb08fd": "98de1df1e242afb02bd5dc01fbcacddcc9a4d41df95a66f629139560ca6e4dbb",
	"0x071E8F5ddddd9f2D4B4Bdf8Fc970DFe8d9871c28": "32f5c0aef7f9172044a472478421c63fd8492640ff2d0eaab9562389db3a8efe",
	"0x94FD535AAB6C01302147Be7819D07817647f7B63": "68b53a92d846baafdc782cb9cad65d77020c8d747eca7b621370b52b18c91f9a",
	"0xa8073C95521a6Db54f4b5ca31a04773B093e9274": "049de018e08c3bcd59c1a21f0cf7de8f17fe51f8ce7d9c2120d17b1f0251b265",
	"0xe94517a4f6f45e80CbAaFfBb0b845F4c0FDD7547": "9fdd56a3c2a536dc8f981d935f0f3f2ea04e125547fdfffa37e157ce86ff1007",
	"0xBA30505351c17F4c818d94a990eDeD95e166474b": "ae1a52546294bed6e734185775dbc84009de00bdf51b709471e2415c31ceeed7",
	//"0x212a83C0D7Db5C526303f873D9CeaA32382b55D0": "b34bd81838a4a335fb3403d0bf616eca1eb9a4b4716c7dda7c617503cfeaab67",

	// TODO(namdoh): Re-enable after parsing node index fixed in main.go
	//"e049a09c992c882bc2deb780323a247c6ee0951f8b4c5c1dd0fc2fc22ce6493d": "0x36BE7365e6037bD0FDa455DC4d197B07A2002547",
}

var nodes = []node{
	{"8843ebcb1021b00ae9a644db6617f9c6d870e5fd53624cefe374c1d2d710fd06", 100, "enode://7a86e2b7628c76fcae76a8b37025cba698a289a44102c5c021594b5c9fce33072ee7ef992f5e018dc44b98fa11fec53824d79015747e8ac474f4ee15b7fbe860@[::]:3000"},
	{"77cfc693f7861a6e1ea817c593c04fbc9b63d4d3146c5753c008cfc67cffca79", 100, "enode://660889e39b37ade58f789933954123e56d6498986a0cd9ca63d223e866d5521aaedc9e5298e2f4828a5c90f4c58fb24e19613a462ca0210dd962821794f630f0@[::]:3001"},
	{"98de1df1e242afb02bd5dc01fbcacddcc9a4d41df95a66f629139560ca6e4dbb", 100, "enode://2e61f57201ec804f9d5298c4665844fd077a2516cd33eccea48f7bdf93de5182da4f57dc7b4d8870e5e291c179c05ff04100718b49184f64a7c0d40cc66343da@[::]:3002"},
	{"32f5c0aef7f9172044a472478421c63fd8492640ff2d0eaab9562389db3a8efe", 100, "enode://fc41a71d7a74d8665dbcc0f48c9a601e30b714ed50647669ef52c03f7123f2ae078dcaa36389e2636e1055f5f60fdf38d89a226ee84234f006b333cad2d2bcee@[::]:3003"},
	{"68b53a92d846baafdc782cb9cad65d77020c8d747eca7b621370b52b18c91f9a", 100, "enode://ebf46faca754fc90716d665e6c6feb206ca437c9e5f16690e690513b302935053a9d722b88d2ab0b972f46448f3a53378bf5cfe01b8373af2e54197b17617e1c@[::]:3004"},
	{"049de018e08c3bcd59c1a21f0cf7de8f17fe51f8ce7d9c2120d17b1f0251b265", 100, "enode://80c4fbf65122d817d3808afcb683fc66d9f9e19b476ea0ee3f757dca5cd18316ecb8999bfea4e9a5acc9968504cb919997a5c1ab623c5c533cb662291149b0a3@[::]:3005"},
	{"9fdd56a3c2a536dc8f981d935f0f3f2ea04e125547fdfffa37e157ce86ff1007", 100, "enode://5d7ed8131916b10ea545a559abe464307109a3d62ddbe19c368988bbdb1dd2330b6f3bbb479d0bdd79ef360d7d9175008d90f7d51122969210793e8a752cecd6@[::]:3006"},
	{"ae1a52546294bed6e734185775dbc84009de00bdf51b709471e2415c31ceeed7", 100, "enode://7ecd4ea1bf4efa34dac41a16d7ccd14e23d3993dd3f0a54d722ee76d170718adba7f246c082bada922c875ffaaa4618e307b68e44c2847d4f4e3b767884c02b7@[::]:3007"},
	//{"b34bd81838a4a335fb3403d0bf616eca1eb9a4b4716c7dda7c617503cfeaab67", 100, "enode://e9f1abb546000dbfba59894610053e4bf337ef1db64253e5d30162c8e17ff49b9980150363e09ddeac1db6e23b4ed683ad3c1bda1ad5886112b18c47f7ad9eae@[::]:3008"},
	// TODO(namdoh): Re-enable after parsing node index fixed in main.go
	//{"e049a09c992c882bc2deb780323a247c6ee0951f8b4c5c1dd0fc2fc22ce6493d", 100, ""},
}

func CreateDevEnvironmentConfig() *DevEnvironmentConfig {
	var devEnv DevEnvironmentConfig
	devEnv.proposalIndex = 0 // Default to 0-th node as the proposer.
	devEnv.DevNodeSet = make([]DevNodeConfig, len(nodes))
	for i, n := range nodes {
		pkByte, err := hex.DecodeString(n.key)
		if err != nil {
			continue
		}
		privKey, _ := crypto.ToECDSA(pkByte)
		devEnv.DevNodeSet[i].PrivKey = privKey
		devEnv.DevNodeSet[i].VotingPower = n.votingPower
		devEnv.DevNodeSet[i].NodeID = n.nodeID
	}

	return &devEnv
}

func (devEnv *DevEnvironmentConfig) SetVotingStrategy(votingStrategy string) {
	if strings.HasSuffix(votingStrategy, "csv") {
		devEnv.VotingStrategy = map[VoteTurn]int{}
		csvFile, _ := os.Open(votingStrategy)
		reader := csv.NewReader(bufio.NewReader(csvFile))

		for {
			line, error := reader.Read()
			if error == io.EOF {
				break
			} else if error != nil {
				log.Error("error", error)
			}
			var height, _ = strconv.Atoi(line[0])
			var round, _ = strconv.Atoi(line[1])
			var voteType, _ = strconv.Atoi(line[2])
			var result, _ = strconv.Atoi(line[3])

			var _, ok = devEnv.GetScriptedVote(height, round, voteType)
			if ok {
				log.Error(fmt.Sprintf("VoteTurn already exists with height = %v, round = %v, voteType = %v", height, round, voteType))
			} else {
				devEnv.VotingStrategy[VoteTurn{height, round, voteType}] = result
			}
		}
	}
}

func (devEnv *DevEnvironmentConfig) GetScriptedVote(height int, round int, voteType int) (int, bool) {
	if val, ok := devEnv.VotingStrategy[VoteTurn{height, round, voteType}]; ok {
		return val, ok
	}
	return 0, false
}

func (devEnv *DevEnvironmentConfig) SetProposerIndex(index int) {
	if index < 0 || index >= devEnv.GetNodeSize() {
		log.Error(fmt.Sprintf("Proposer index must be within %v and %v", 0, devEnv.GetNodeSize()))
	}
	devEnv.proposalIndex = index
}

func (devEnv *DevEnvironmentConfig) GetDevNodeConfig(index int) *DevNodeConfig {
	return &devEnv.DevNodeSet[index]
}

func (devEnv *DevEnvironmentConfig) GetNodeSize() int {
	return len(devEnv.DevNodeSet)
}

// GetValidatorSetByIndex takes an array of indexes of validators and returns an array of validators with the order respectively to index of input
func (devEnv *DevEnvironmentConfig) GetValidatorSetByIndex(valIndexes []int) *types.ValidatorSet {
	if len(valIndexes) > devEnv.GetNodeSize() {
		log.Error(fmt.Sprintf("Number of validators must be within %v and %v", 1, devEnv.GetNodeSize()))
	}
<<<<<<< HEAD

	validators := make([]*types.Validator, len(valIndex))
	for i := 0; i < len(valIndex); i++ {
		node := devEnv.DevNodeSet[valIndex[i]]
=======
	
	validators := make([]*types.Validator, len(valIndexes))
	for i := 0; i < len(valIndexes); i++ {
		if valIndexes[i] < 0 || valIndexes[i] >= devEnv.GetNodeSize() { 
			log.Error(fmt.Sprintf("Value of validator must be within %v and %v", 1, devEnv.GetNodeSize()))
		}
		node := devEnv.DevNodeSet[valIndexes[i]]
>>>>>>> 6ca92331
		validators[i] = types.NewValidator(node.PrivKey.PublicKey, node.VotingPower)
	}

	validatorSet := types.NewValidatorSet(validators)
	validatorSet.TurnOnKeepSameProposer()
	validatorSet.SetProposer(validators[devEnv.proposalIndex])
	return validatorSet
}

func GetContractAddressAt(index int) common.Address {
	if index >= len(GenesisContractAddress) {
		return common.Address{}
	}
	return common.HexToAddress(GenesisContractAddress[index])
	panic("impossible failure")
}

func GetContractAbiByAddress(address string) string {
	// log.Info("Getting abi for address",  "address", address)
	for add, abi := range GenesisContractAbis {
		if strings.EqualFold(add, address) {
			return abi
		}
	}
	panic("abi not found")
}
func (devEnv *DevEnvironmentConfig) GetRawBytecode() string {
	return RawByteCode
}<|MERGE_RESOLUTION|>--- conflicted
+++ resolved
@@ -31,11 +31,11 @@
 	"strconv"
 	"strings"
 
+	"encoding/hex"
 	"github.com/kardiachain/go-kardia/lib/common"
 	"github.com/kardiachain/go-kardia/lib/crypto"
 	"github.com/kardiachain/go-kardia/lib/log"
 	"github.com/kardiachain/go-kardia/types"
-	"encoding/hex"
 )
 
 const (
@@ -257,20 +257,12 @@
 	if len(valIndexes) > devEnv.GetNodeSize() {
 		log.Error(fmt.Sprintf("Number of validators must be within %v and %v", 1, devEnv.GetNodeSize()))
 	}
-<<<<<<< HEAD
-
-	validators := make([]*types.Validator, len(valIndex))
-	for i := 0; i < len(valIndex); i++ {
-		node := devEnv.DevNodeSet[valIndex[i]]
-=======
-	
 	validators := make([]*types.Validator, len(valIndexes))
 	for i := 0; i < len(valIndexes); i++ {
-		if valIndexes[i] < 0 || valIndexes[i] >= devEnv.GetNodeSize() { 
+		if valIndexes[i] < 0 || valIndexes[i] >= devEnv.GetNodeSize() {
 			log.Error(fmt.Sprintf("Value of validator must be within %v and %v", 1, devEnv.GetNodeSize()))
 		}
 		node := devEnv.DevNodeSet[valIndexes[i]]
->>>>>>> 6ca92331
 		validators[i] = types.NewValidator(node.PrivKey.PublicKey, node.VotingPower)
 	}
 
