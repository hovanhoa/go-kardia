/*
 *  Copyright 2018 KardiaChain
 *  This file is part of the go-kardia library.
 *
 *  The go-kardia library is free software: you can redistribute it and/or modify
 *  it under the terms of the GNU Lesser General Public License as published by
 *  the Free Software Foundation, either version 3 of the License, or
 *  (at your option) any later version.
 *
 *  The go-kardia library is distributed in the hope that it will be useful,
 *  but WITHOUT ANY WARRANTY; without even the implied warranty of
 *  MERCHANTABILITY or FITNESS FOR A PARTICULAR PURPOSE. See the
 *  GNU Lesser General Public License for more details.
 *
 *  You should have received a copy of the GNU Lesser General Public License
 *  along with the go-kardia library. If not, see <http://www.gnu.org/licenses/>.
 */

package mongodb

import (
	"context"
	"github.com/kardiachain/go-kardia/lib/abi"
	"github.com/kardiachain/go-kardia/lib/common"
	"github.com/kardiachain/go-kardia/lib/log"
	"github.com/kardiachain/go-kardia/lib/rlp"
	"github.com/kardiachain/go-kardia/types"
	"github.com/syndtr/goleveldb/leveldb/iterator"
	"go.mongodb.org/mongo-driver/bson"
	"go.mongodb.org/mongo-driver/mongo"
	"go.mongodb.org/mongo-driver/mongo/options"
	"go.mongodb.org/mongo-driver/x/bsonx"
<<<<<<< HEAD
	"time"
=======
	"strings"
>>>>>>> 6d44efb4
)

var client *mongo.Client

type Store struct {
	uri string
	dbName string
}

func NewClient(uri string) (*mongo.Client, *context.Context, error) {
	// add timeout for context
	// TODO: move timeout to config
	ctx, _ := context.WithTimeout(context.Background(), 5*time.Second)
	if client == nil {
		var err error
		client, err = mongo.Connect(ctx, options.Client().ApplyURI(uri))
		if err != nil {
			return nil, nil, err
		}
	}
	return client, &ctx, nil
}

// TODO: add more config for db connection
func NewDB(uri, dbName string, drop bool) (*Store, error) {
	client, _, err := NewClient(uri)
	if err != nil {
		return nil, err
	}
	db := client.Database(dbName)

	if drop {
		if err := db.Drop(context.Background()); err != nil {
			return nil, err
		}
	}

	// create index for block
	if err := createBlockIndex(db); err != nil {
		return nil, err
	}

	// create index for transaction
	if err := createTransactionIndex(db); err != nil {
		return nil, err
	}

	// create index for dual event
	if err := createDualEventIndex(db); err != nil {
		return nil, err
	}

	// create index for receipt
	if err := createReceiptIndex(db); err != nil {
		return nil, err
	}

	// create index for commit
	if err := createCommitIndex(db); err != nil {
		return nil, err
	}

	// create index for trie
	if err := createTrieIndex(db); err != nil {
		return nil, err
	}

	// create index txLookupEntryTable
	if err := createTxLookupEntryIndex(db); err != nil {
		return nil, err
	}

<<<<<<< HEAD
	// disconnect client to close connection to mongodb
	//if err := client.Disconnect(*ctx); err != nil {
	//	return nil, err
	//}
	return &Store{uri: uri, dbName: dbName}, nil
}

// execute wraps executed code to a mongodb connection.
func (db *Store) execute(f func(mongoDb *mongo.Database, ctx *context.Context) error) error {
	if mongoDb, ctx, err := db.DB(); err != nil {
		return err
	} else {
		return f(mongoDb, ctx)
	}
=======
	// create index for watcherAction
	if err := createWatcherActionIndex(db); err != nil {
		return nil, err
	}

	// create index for dualAction
	if err := createDualActionIndex(db); err != nil {
		return nil, err
	}

	return &Store{db: db}, nil
>>>>>>> 6d44efb4
}

// Put puts the given key / value to the queue
func (db *Store) Put(key, value interface{}) error {
	if result, _ := db.Has(key); !result {
		cache := Caching{
			Key: common.Bytes2Hex(key.([]byte)),
			Value: common.Bytes2Hex(value.([]byte)),
		}

		output, err := bson.Marshal(cache)
		if err != nil {
			return err
		}
		document, err := bsonx.ReadDoc(output)
		if err != nil {
			return err
		}
		return db.execute(func(mongoDb *mongo.Database, ctx *context.Context) error {
			_, e := mongoDb.Collection(trieTable).InsertOne(context.Background(), document)
			return e
		})
	}
	return nil
}

// WriteBody stores a block body into the database.
func (db *Store)WriteBody(hash common.Hash, height uint64, body *types.Body) {
	log.Warn("WriteBody has not implemented yet")
}

// WriteBodyRLP stores an RLP encoded block body into the database.
func (db *Store)WriteBodyRLP(hash common.Hash, height uint64, rlp rlp.RawValue) {
	log.Warn("WriteBodyRLP has not implemented yet")
}

// WriteHeader stores a block header into the database and also stores the hash-
// to-height mapping.
func (db *Store)WriteHeader(header *types.Header) {
	log.Warn("WriteHeader has not implemented yet")
}

// WriteChainConfig writes the chain config settings to the database.
func (db *Store)WriteChainConfig(hash common.Hash, cfg *types.ChainConfig) {
	if err := db.insertChainConfig(cfg, hash); err != nil {
		log.Error("error while inserting chain config", "err", err, "hash", hash.Hex(), "cfg", cfg.String())
	}
}

// WriteBlock serializes a block into the database, header and body separately.
func (db *Store)WriteBlock(block *types.Block) {
	newBlock := NewBlock(block)
	if err := db.execute(func(mongoDb *mongo.Database, ctx *context.Context) error {
		if e := db.insertBlock(mongoDb, ctx, newBlock); e != nil {
			return e
		}
		if block.NumTxs() > 0 {
			txs := make([]*Transaction, 0)
			for i, tx := range block.Transactions() {
				newTx, err := NewTransaction(tx, newBlock.Height, newBlock.Hash, i)
				if err != nil {
					log.Error("error while convert transaction", "err", err)
					continue
				}
				txs = append(txs, newTx)
			}
			if len(txs) > 0 {
				// insert many transactions
				return db.insertTransactions(txs)
			}
		}
		return nil
	}); err != nil {
		log.Error("error while insert new block", "err", err)
	}
}

func (db *Store)getReceiptByTxHash(mongoDb *mongo.Database, hash string) (*Receipt, error) {
	cur := mongoDb.Collection(receiptTable).FindOne(
		context.Background(),
		bson.M{txHash: bsonx.String(hash)},
	)
	var r Receipt
	err := cur.Decode(&r)
	if err != nil {
		return nil, err
	}
	return &r, nil
}

func (db *Store) getReceiptsByBlockHash(mongoDb *mongo.Database, hash common.Hash) ([]*Receipt, error) {
	cur, err := mongoDb.Collection(receiptTable).Find(context.Background(), bson.M{"blockHash": bsonx.String(hash.Hex())})
	if err != nil {
		return nil, err
	}
	receipts := make([]*Receipt, 0)
	for cur.Next(context.Background()) {
		var r Receipt
		if err := cur.Decode(&r); err != nil {
			return nil, err
		}
		receipts = append(receipts, &r)
	}
	return receipts, nil
}

func (db *Store)insertReceipts(mongoDb *mongo.Database, hash string, height uint64, receipts types.Receipts) error {
	newReceipts := make([]interface{}, 0)
	for _, receipt := range receipts {
		if _, err := db.getReceiptByTxHash(mongoDb, receipt.TxHash.Hex()); err != nil {
			r := NewReceipt(receipt, height, hash)
			newReceipts = append(newReceipts, r)
		}
	}

	if len(newReceipts) > 0 {
		if _, err := mongoDb.Collection(receiptTable).InsertMany(context.Background(), newReceipts); err != nil {
			return err
		}
	}
	return nil
}

func (db *Store)getHeadHeaderHash(mongoDb *mongo.Database) (*HeadHeaderHash, error) {
	cur := mongoDb.Collection(headHeaderTable).FindOne(
		context.Background(),
		bson.M{"ID": bsonx.Int32(1)},
	)
	var r HeadHeaderHash
	err := cur.Decode(&r)
	if err != nil {
		return nil, err
	}
	return &r, nil
}

func (db *Store)setHeadBlockHash(hash string) error {
	return db.execute(func(mongoDb *mongo.Database, ctx *context.Context) error {
		collection := mongoDb.Collection(headBlockTable)
		if _, err := db.getHeadBlockHash(mongoDb); err != nil {
			// do insert
			head := HeadBlockHash{
				ID: 1,
				Hash: hash,
			}
			output, err := bson.Marshal(head)
			if err != nil {
				return err
			}
			document, err := bsonx.ReadDoc(output)
			if err != nil {
				return err
			}
			_, e := collection.InsertOne(*ctx, document)
			return e
		}
		// otherwise do update
		_, e := collection.UpdateOne(*ctx,  bson.M{"ID": 1}, bson.D{
			{"$set", bson.D{{"hash", hash}}},
		})
		return e
	})
}

func (db *Store)getHeadBlockHash(mongoDb *mongo.Database) (*HeadBlockHash, error) {
	cur := mongoDb.Collection(headBlockTable).FindOne(
		context.Background(),
		bson.M{"ID": bsonx.Int32(1)},
	)
	var r HeadBlockHash
	err := cur.Decode(&r)
	if err != nil {
		return nil, err
	}
	return &r, nil
}

func (db *Store)setHeadHeaderHash(hash string) error {
	return db.execute(func(mongoDb *mongo.Database, ctx *context.Context) error {
		collection := mongoDb.Collection(headHeaderTable)
		if _, err := db.getHeadHeaderHash(mongoDb); err != nil {
			// do insert
			head := HeadHeaderHash{
				ID: 1,
				Hash: hash,
			}
			output, err := bson.Marshal(head)
			if err != nil {
				return err
			}
			document, err := bsonx.ReadDoc(output)
			if err != nil {
				return err
			}
			_, e := collection.InsertOne(*ctx, document)
			return e
		}
		// otherwise do update
		_, e := collection.UpdateOne(*ctx, bson.M{"ID": 1}, bson.D{
			{"$set", bson.D{{"hash", hash}}},
		})
		return e
	})
}

// WriteReceipts stores all the transaction receipts belonging to a block.
func (db *Store)WriteReceipts(hash common.Hash, height uint64, receipts types.Receipts) {
	if err := db.execute(func(mongoDb *mongo.Database, ctx *context.Context) error {
		return db.insertReceipts(mongoDb, hash.Hex(), height, receipts)
	}); err != nil {
		log.Error("error while writing receipts", "err", err, "height", height)
	}
}

// WriteCanonicalHash stores the hash assigned to a canonical block height.
func (db *Store)WriteCanonicalHash(hash common.Hash, height uint64) {
	log.Warn("WriteCanonicalHash has not implemented yet")
}

// WriteHeadBlockHash stores the head block's hash.
func (db *Store)WriteHeadBlockHash(hash common.Hash) {
	if err := db.setHeadBlockHash(hash.Hex()); err != nil {
		log.Error("error while set head block hash", "err", err)
	}
}

// WriteHeadHeaderHash stores the hash of the current canonical head header.
func (db *Store)WriteHeadHeaderHash(hash common.Hash) {
	if err := db.setHeadHeaderHash(hash.Hex()); err != nil {
		log.Error("error while set head header hash", "err", err)
	}
}

// WriteCommit stores a commit into the database.
func (db *Store)WriteCommit(height uint64, commit *types.Commit) {
	newCommit := NewCommit(commit, height)
	if err := db.execute(func(mongoDb *mongo.Database, ctx *context.Context) error {
		return db.insertCommit(mongoDb, ctx, newCommit, height)
	}); err != nil {
		log.Error("error while insert commit", "err", err, "height", height, "commit", commit.String())
	}
}

// WriteCommitRLP stores an RLP encoded commit into the database.
func (db *Store)WriteCommitRLP(height uint64, rlp rlp.RawValue) {
	panic("WriteCommitRLP has not implemented yet")
}

func (db *Store) WriteEvent(smc *types.KardiaSmartcontract) {
	if smc == nil {
		log.Warn("smc is nil")
		return
	}
	if len(smc.WatcherActions) > 0 {
		for _, action := range smc.WatcherActions {
			evt := WatcherAction{
				ContractAddress: smc.SmcAddress,
				ABI:             smc.SmcAbi,
				Method:          action.Method,
				DualAction:      action.DualAction,
			}
			output, err := bson.Marshal(evt)
			if err != nil {
				log.Error("error while marshal entry", "err", err)
				return
			}
			document, err := bsonx.ReadDoc(output)
			if err != nil {
				log.Error("error while reading output to Doc", "err", err)
				return
			}
			if _, err := db.DB().Collection(watcherActionTable).InsertOne(context.Background(), document); err != nil {
				log.Error("error while adding new event", "err", err, "address", smc.SmcAddress, "method", action.Method)
				return
			}
		}
	}

	if len(smc.DualActions) > 0 {
		for _, action := range smc.DualActions {
			evt := DualAction{
				Name:            action.Name,
				ContractAddress: smc.SmcAddress,
				ABI:             smc.SmcAbi,
			}
			output, err := bson.Marshal(evt)
			if err != nil {
				log.Error("error while marshal entry", "err", err)
				return
			}
			document, err := bsonx.ReadDoc(output)
			if err != nil {
				log.Error("error while reading output to Doc", "err", err)
				return
			}
			if _, err := db.DB().Collection(dualActionTable).InsertOne(context.Background(), document); err != nil {
				log.Error("error while adding new event", "err", err, "address", smc.SmcAddress, "method", action.Name)
				return
			}
		}
	}
}

// WriteTxLookupEntries stores a positional metadata for every transaction from
// a block, enabling hash based transaction and receipt lookups.
func (db *Store)WriteTxLookupEntries(block *types.Block) {
	for idx, tx := range block.Transactions() {
		if blockHash, _, _ := db.ReadTxLookupEntry(tx.Hash()); blockHash.IsZero() {
			entry := TxLookupEntry{
				TxHash: tx.Hash().Hex(),
				BlockIndex: block.Height(),
				Index: uint64(idx),
				BlockHash: block.Hash().Hex(),
			}
			output, err := bson.Marshal(entry)
			if err != nil {
				log.Error("error while marshal entry", "err", err)
				return
			}
			document, err := bsonx.ReadDoc(output)
			if err != nil {
				log.Error("error while reading output to Doc", "err", err)
				return
			}
			if err := db.execute(func(mongoDb *mongo.Database, ctx *context.Context) error {
				_, e := mongoDb.Collection(txLookupEntryTable).InsertOne(*ctx, document)
				return e
			}); err != nil {
				log.Error("error while adding new txLookupEntry", "err", err, "txHash", tx.Hash(), "blockHeight", block.Height())
			}
		}
	}
}

// Stores a hash into the database.
func (db *Store)StoreHash(hash *common.Hash) {
	log.Warn("StoreHash has not implemented yet")
}

// Stores a tx hash into the database.
func (db *Store)StoreTxHash(hash *common.Hash) {
	log.Warn("StoreHash has not implemented yet")
}

// ReadCanonicalHash retrieves the hash assigned to a canonical block height.
func (db *Store)ReadCanonicalHash(height uint64) common.Hash {
	var hash common.Hash
	if err := db.execute(func(mongoDb *mongo.Database, ctx *context.Context) error {
		block, e := db.getBlockById(mongoDb, ctx, height)
		if block != nil {
			hash = common.HexToHash(block.Hash)
		}
		return e
	}); err != nil {
		return common.NewZeroHash()
	}
	return hash
}

// ReadChainConfig retrieves the consensus settings based on the given genesis hash.
func (db *Store)ReadChainConfig(hash common.Hash) *types.ChainConfig {
	config, err := db.getChainConfig(hash.Hex())
	if err != nil {
		log.Error("error while getting chain config", "err", err, "hash", hash.Hex())
		return nil
	}
	return config.ToChainConfig()
}

// ReadBody retrieves the block body corresponding to the hash.
func (db *Store)ReadBody(hash common.Hash, height uint64) *types.Body {
	var body *types.Body
	if err := db.execute(func(mongoDb *mongo.Database, ctx *context.Context) error {
		transactions, e := db.getTransactionsByBlockId(mongoDb, ctx, height)
		if e != nil {
			return e
		}
		txs := make([]*types.Transaction, 0)
		for _, transaction := range transactions {
			txs = append(txs, transaction.ToTransaction())
		}

		// get commit from block
		commit, e := db.getCommitById(mongoDb, ctx, height)
		if e != nil {
			return e
		}
		// TODO: get dualevents. currently make it empty
		dualEvents := make([]*types.DualEvent, 0)
		body = &types.Body{
			Transactions: txs,
			DualEvents: dualEvents,
			LastCommit: commit.ToCommit(),
		}
		return nil
	}); err != nil {
		log.Debug("error while getting body", "err", err, "height", height)
		return nil
	}
	return body
}

// ReadBodyRLP retrieves the block body (transactions and uncles) in RLP encoding.
func (db *Store)ReadBodyRLP(hash common.Hash, height uint64) rlp.RawValue {
	panic("Not implemented yet")
}

// ReadBlock retrieves an entire block corresponding to the hash, assembling it
// back from the stored header and body. If either the header or body could not
// be retrieved nil is returned.
//
// Note, due to concurrent download of header and block body the header and thus
// canonical hash can be stored in the database but the body data not (yet).
func (db *Store)ReadBlock(logger log.Logger, hash common.Hash, height uint64) *types.Block {
	var newBlock *types.Block
	if err := db.execute(func(mongoDb *mongo.Database, ctx *context.Context) error {
		var e error
		var block *Block

		if block, e = db.getBlockById(mongoDb, ctx, height); e != nil {
			return e
		}
		// get transactions from db from block height
		transactions, e := db.getTransactionsByBlockId(mongoDb, ctx, height)
		if e != nil {
			return e
		}
		txs := make([]*types.Transaction, 0)
		for _, transaction := range transactions {
			txs = append(txs, transaction.ToTransaction())
		}

		// TODO: get dualevents. currently make it empty
		dualEvents := make([]*types.DualEvent, 0)
		newBlock = block.ToBlock(logger)
		body := types.Body{
			Transactions: txs,
			DualEvents: dualEvents,
		}
		if block.Height != 0 {
			commit, err := db.getCommitById(mongoDb, ctx, block.Height)
			if err != nil {
				return nil
			}
			body.LastCommit = commit.ToCommit()
		} else {
			commit := new(types.Commit)
			commit.MakeNilEmpty()
			body.LastCommit = commit
		}
		newBlock = newBlock.WithBody(&body)
		return nil
	}); err != nil {
		logger.Error("error while reading block", "err", err, "height", height, "hash", hash.Hex())
		return nil
	}
	return newBlock
}

// ReadHeaderRLP retrieves a block header in its raw RLP database encoding.
func (db *Store)ReadHeaderRLP(hash common.Hash, height uint64) rlp.RawValue {
	panic("Not implemented yet")
}

// ReadHeadBlockHash retrieves the hash of the current canonical head block.
func (db *Store)ReadHeadBlockHash() common.Hash {
	hash := common.NewZeroHash()
	if err := db.execute(func(mongoDb *mongo.Database, ctx *context.Context) error {
		head, e := db.getHeadBlockHash(mongoDb)
		if head != nil {
			hash = common.HexToHash(head.Hash)
		}
		return e
	}); err != nil {
		log.Error("error while reading head block hash", "err", err)
	}
	return hash
}

// ReadHeadHeaderHash retrieves the hash of the current canonical head header.
func (db *Store)ReadHeadHeaderHash() common.Hash {
	hash := common.NewZeroHash()
	if err := db.execute(func(mongoDb *mongo.Database, ctx *context.Context) error {
		head, e := db.getHeadHeaderHash(mongoDb)
		if head != nil {
			hash = common.HexToHash(head.Hash)
		}
		return e
	}); err != nil {
		log.Error("error while reading head header hash", "err", err)
	}
	return hash
}

// ReadCommitRLP retrieves the commit in RLP encoding.
func (db *Store)ReadCommitRLP(height uint64) rlp.RawValue {
	panic("Not implemented yet")
}

// ReadBody retrieves the commit at a given height.
func (db *Store)ReadCommit(height uint64) *types.Commit {
	var commit *Commit
	if err := db.execute(func(mongoDb *mongo.Database, ctx *context.Context) error {
		var e error
		commit, e = db.getCommitById(mongoDb, ctx, height)
		return e
	}); err != nil {
		log.Error("error while getting commit from height", "err", err, "height", height)
		return nil
	}
	return commit.ToCommit()
}

// ReadHeaderheight returns the header height assigned to a hash.
func (db *Store)ReadHeaderHeight(hash common.Hash) *uint64 {
	block, err := db.getBlockByHash(hash.Hex())
	if err != nil {
		log.Error("error while getting block", "err", err, "hash", hash.Hex())
		return nil
	}
	return &block.Height
}

// ReadHeader retrieves the block header corresponding to the hash.
func (db *Store)ReadHeader(hash common.Hash, height uint64) *types.Header {
	var block *Block
	if err := db.execute(func(mongoDb *mongo.Database, ctx *context.Context) error {
		var e error
		block, e = db.getBlockById(mongoDb, ctx, height)
		return e
	}); err != nil {
		log.Error("error while getting block by height", "err", err, "height", height)
		return nil
	}
	return block.ToHeader()
}

// ReadTransaction retrieves a specific transaction from the database, along with
// its added positional metadata.
func (db *Store)ReadTransaction(hash common.Hash) (*types.Transaction, common.Hash, uint64, uint64) {
	var tx *Transaction
	if err := db.execute(func(mongoDb *mongo.Database, ctx *context.Context) error {
		var e error
		tx, e = db.getTransactionByHash(mongoDb, ctx, hash.Hex())
		return e
	}); err != nil || tx == nil {
		log.Error("error while getting tx from hash", "err", err, "hash", hash.Hex())
		return nil, common.NewZeroHash(), 0, 0
	}
	return tx.ToTransaction(), common.HexToHash(tx.BlockHash), tx.Height, uint64(tx.Index)
}

// Retrieves the positional metadata associated with a dual's event
// hash to allow retrieving the event by hash.
func (db *Store)ReadDualEventLookupEntry(hash common.Hash) (common.Hash, uint64, uint64) {
	panic("Not implemented yet")
}

// Retrieves a specific dual's event from the database, along with
// its added positional metadata.
func (db *Store)ReadDualEvent(hash common.Hash) (*types.DualEvent, common.Hash, uint64, uint64) {
	panic("Not implemented yet")
}

// ReadHeaderNumber returns the header number assigned to a hash.
func (db *Store)ReadHeaderNumber(hash common.Hash) *uint64 {
	height := uint64(0)
	return &height
}

// ReadReceipts retrieves all the transaction receipts belonging to a block.
func (db *Store)ReadReceipts(hash common.Hash, number uint64) types.Receipts {
	newReceipts := make(types.Receipts, 0)
	if err := db.execute(func(mongoDb *mongo.Database, ctx *context.Context) error {
		if receipts, e := db.getReceiptsByBlockHash(mongoDb, hash); e != nil {
			return e
		} else {
			for _, receipt := range receipts {
				newReceipts = append(newReceipts, receipt.ToReceipt())
			}
			return nil
		}
	}); err != nil {
		log.Error("error while getting receipts from block", "err", err, "height", number, "hash", hash.Hex())
		return nil
	}
	return newReceipts
}

func (db *Store) getEvents(address string) ([]*WatcherAction, error) {
	cur, err := db.DB().Collection(watcherActionTable).Find(context.Background(), bson.M{"contractAddress": bsonx.String(address)})
	if err != nil {
		return nil, err
	}
	events := make([]*WatcherAction, 0)
	for cur.Next(context.Background()) {
		var r WatcherAction
		if err := cur.Decode(&r); err != nil {
			return nil, err
		}
		events = append(events, &r)
	}
	return events, nil
}

func (db *Store)getEvent(address, method string) (*WatcherAction, error) {
	filter := bson.A{
		bson.D{{"contractAddress", bsonx.String(address)}},
		bson.D{{"method", bsonx.String(method)}},
	}

	cur := db.DB().Collection(watcherActionTable).FindOne(
		context.Background(),
		filter,
	)
	var event WatcherAction
	err := cur.Decode(&event)
	if err != nil {
		return nil, err
	}
	return &event, nil
}

func (db *Store)getEventByDualAction(action string) (*DualAction, error) {
	cur := db.DB().Collection(dualActionTable).FindOne(
		context.Background(),
		bson.M{"name": bsonx.String(action)},
	)
	var event DualAction
	err := cur.Decode(&event)
	if err != nil {
		return nil, err
	}
	return &event, nil
}

func (db *Store) ReadSmartContractAbi(address string) *abi.ABI {
	events, err := db.getEvents(address)
	if err != nil || events == nil || len(events) == 0 {
		return nil
	}
	if events[0].ABI != "" {
		abiStr := strings.Replace(events[0].ABI, "'", "\"", -1)
		a, err := abi.JSON(strings.NewReader(abiStr))
		if err != nil {
			return nil
		}
		return &a
	}
	return nil
}

func (db *Store) ReadEvent(address string, method string) *types.WatcherAction {
	event, err := db.getEvent(address, method)
	if err != nil {
		return nil
	}
	return &types.WatcherAction{
		Method:        event.Method,
		DualAction:    event.DualAction,
	}
}

func (db *Store) ReadEvents(address string) []*types.WatcherAction {
	events, err := db.getEvents(address)
	if err != nil {
		return nil
	}
	watcherActions := make([]*types.WatcherAction, 0)
	for _, evt := range events {
		watcherAction := &types.WatcherAction{
			Method:     evt.Method,
			DualAction: evt.DualAction,
		}
		watcherActions = append(watcherActions, watcherAction)
	}
	return watcherActions
}

func (db *Store) ReadSmartContractFromDualAction(action string) (string, *abi.ABI) {
	event, err := db.getEventByDualAction(action)
	if err != nil {
		return "", nil
	}

	a, err := abi.JSON(strings.NewReader(event.ABI))
	if err != nil {
		return "", nil
	}
	return event.ContractAddress, &a
}

// ReadTxLookupEntry retrieves the positional metadata associated with a transaction
// hash to allow retrieving the transaction or receipt by hash.
func (db *Store)ReadTxLookupEntry(hash common.Hash) (common.Hash, uint64, uint64) {
	var txLookupEntry TxLookupEntry
	if err := db.execute(func(mongoDb *mongo.Database, ctx *context.Context) error {
		cur := mongoDb.Collection(txLookupEntryTable).FindOne(*ctx, bson.M{txHash: bsonx.String(hash.Hex())})
		return cur.Decode(&txLookupEntry)
	}); err != nil {
		return common.NewZeroHash(), 0, 0
	}
	return common.HexToHash(txLookupEntry.BlockHash), txLookupEntry.BlockIndex, txLookupEntry.Index
}

// Returns true if a hash already exists in the database.
func (db *Store)CheckHash(hash *common.Hash) bool {
	block, err := db.getBlockByHash(hash.Hex())
	if err != nil || block == nil {
		return false
	}
	return true
}

// Returns true if a tx hash already exists in the database.
func (db *Store)CheckTxHash(hash *common.Hash) bool {
	var tx *Transaction
	if err := db.execute(func(mongoDb *mongo.Database, ctx *context.Context) error {
		var e error
		tx, e = db.getTransactionByHash(mongoDb, ctx, hash.Hex())
		return e
	}); err != nil || tx == nil {
		return false
	}
	return true
}

// DeleteBody removes all block body data associated with a hash.
func (db *Store)DeleteBody(hash common.Hash, height uint64) {
	panic("DeleteBody has not implemented yet")
}

// DeleteHeader removes all block header data associated with a hash.
func (db *Store)DeleteHeader(hash common.Hash, height uint64) {
	panic("DeleteHeader has not implemented yet")
}

// DeleteCanonicalHash removes the number to hash canonical mapping.
func (db *Store)DeleteCanonicalHash(number uint64) {
	panic("DeleteCanonicalHash has not implemented yet")
}

func (db *Store) Has(key interface{}) (bool, error) {
	if value, err := db.Get(key); value != nil {
		return true, err
	} else {
		return false, err
	}
}

// Get returns the given key if it's present.
func (db *Store) Get(key interface{}) (interface{}, error) {
	var c Caching
	if err := db.execute(func(mongoDb *mongo.Database, ctx *context.Context) error {
		cur := mongoDb.Collection(trieTable).FindOne(*ctx, bson.M{"key": bsonx.String(common.Bytes2Hex(key.([]byte)))})
		return cur.Decode(&c)
	}); err != nil {
		return nil, err
	}
	return common.Hex2Bytes(c.Value), nil
}

// Delete deletes the key from the queue and database
func (db *Store) Delete(key interface{}) error {
	panic("Not implemented yet")
}

func (db *Store) NewIterator() iterator.Iterator {
	panic("Not implemented yet")
}

func (db *Store) Close() {
	// Stop the metrics collection to avoid internal database races
	panic("Not implemented yet")
}

func (db *Store) DB() (*mongo.Database, *context.Context, error) {
	if client, ctx, err := NewClient(db.uri); err != nil {
		return nil, nil, err
	} else {
		return client.Database(db.dbName), ctx, nil
	}
}

func (db *Store) NewBatch() types.Batch {
	return newMongoDbBatch(db)
}

func (db *Store) getBlockById(mongoDb *mongo.Database, ctx *context.Context, blockId uint64) (*Block, error) {
	var b Block
	cur := mongoDb.Collection(blockTable).FindOne(*ctx, bson.M{height: bsonx.Int64(int64(blockId))})
	if err := cur.Decode(&b); err != nil {
		return nil, err
	}
	return &b, nil
}

func (db *Store) getBlockByHash(hash string) (*Block, error) {
	var b Block
	if err := db.execute(func(mongoDb *mongo.Database, ctx *context.Context) error {
		cur := mongoDb.Collection(blockTable).FindOne(*ctx, bson.M{"hash": bsonx.String(hash)})
		return cur.Decode(&b)
	}); err != nil {
		return nil, err
	}
	return &b, nil
}

func (db *Store)insertBlock(mongoDb *mongo.Database, ctx *context.Context, block *Block) error {
	if b, _ := db.getBlockById(mongoDb, ctx, block.Height); b == nil {
		output, e := bson.Marshal(block)
		if e != nil {
			return e
		}
		document, e := bsonx.ReadDoc(output)
		if e != nil {
			return e
		}
		_, e = mongoDb.Collection(blockTable).InsertOne(*ctx, document)
		return e
	}
	return nil
}

func (db *Store)getTransactionsByBlockId(mongoDb *mongo.Database, ctx *context.Context, height uint64) ([]*Transaction, error) {
	txs := make([]*Transaction, 0)
	if cur, err := mongoDb.Collection(txTable).Find(context.Background(), bson.M{"height": bsonx.Int64(int64(height))}); err != nil {
		return nil, err
	} else {
		for cur.Next(*ctx) {
			var tx Transaction
			if err := cur.Decode(&tx); err != nil {
				log.Error("error while decode tx data from database", "err", err)
				continue
			}
			txs = append(txs, &tx)
		}
	}
	return txs, nil
}

func (db *Store)getTransactionByHash(mongoDb *mongo.Database, ctx *context.Context, hash string) (*Transaction, error) {
	var tx Transaction
	cur := mongoDb.Collection(txTable).FindOne(
		*ctx,
		bson.M{"hash": bsonx.String(hash)},
	)
	if err := cur.Decode(&tx); err != nil {
		return nil, err
	}
	return &tx, nil
}

func (db *Store)insertTransactions(transactions []*Transaction) error {
	return db.execute(func(mongoDb *mongo.Database, ctx *context.Context) error {
		txs := make([]interface{}, 0)
		for _, t := range transactions {
			if _, err := db.getTransactionByHash(mongoDb, ctx, t.Hash); err != nil {
				txs = append(txs, t)
			}
		}

		if len(txs) > 0 {
			_, e := mongoDb.Collection(txTable).InsertMany(*ctx, txs)
			return e
		}
		return nil
	})
}

func (db *Store) getCommitById(mongoDb *mongo.Database, ctx *context.Context, blockId uint64) (*Commit, error) {
	cur := mongoDb.Collection(commitTable).FindOne(*ctx, bson.M{height: bsonx.Int64(int64(blockId))})
	var c Commit
	if err := cur.Decode(&c); err != nil {
		return nil, err
	}
	return &c, nil
}

func (db *Store)insertCommit(mongoDb *mongo.Database, ctx *context.Context, commit *Commit, height uint64) error {
	if b, _ := db.getCommitById(mongoDb, ctx, height); b == nil {
		output, err := bson.Marshal(commit)
		if err != nil {
			return err
		}
		document, err := bsonx.ReadDoc(output)
		if err != nil {
			return err
		}
		_, e := mongoDb.Collection(commitTable).InsertOne(*ctx, document)
		return e
	}
	return nil
}

func (db *Store) getChainConfig(hash string) (*ChainConfig, error) {
	var c ChainConfig
	if err := db.execute(func(mongoDb *mongo.Database, ctx *context.Context) error {
		cur := mongoDb.Collection(chainConfigTable).FindOne(*ctx, bson.M{"hash": bsonx.String(hash)})
		return cur.Decode(&c)
	}); err != nil {
		return nil, err
	}
	return &c, nil
}

func (db *Store) insertChainConfig(config *types.ChainConfig, hash common.Hash) error {
	if c, _ := db.getChainConfig(hash.Hex()); c == nil {
		chainConfig := NewChainConfig(config, hash)
		output, err := bson.Marshal(chainConfig)
		if err != nil {
			return err
		}
		document, err := bsonx.ReadDoc(output)
		if err != nil {
			return err
		}
		return db.execute(func(mongoDb *mongo.Database, ctx *context.Context) error {
			_, e := mongoDb.Collection(chainConfigTable).InsertOne(*ctx, document)
			return e
		})
	}
	return nil
}

type mongoDbBatch struct {
	db *Store
	size int
}

func newMongoDbBatch(db *Store) *mongoDbBatch {
	return &mongoDbBatch{db: db}
}

// Put puts the given key / value to the queue
func (db *mongoDbBatch) Put(key, value interface{}) error {
	return db.db.Put(key, value)
}

// WriteBody stores a block body into the database.
func (db *mongoDbBatch)WriteBody(hash common.Hash, height uint64, body *types.Body) {
	db.db.WriteBody(hash, height, body)
}

// WriteBodyRLP stores an RLP encoded block body into the database.
func (db *mongoDbBatch)WriteBodyRLP(hash common.Hash, height uint64, rlp rlp.RawValue) {
	db.db.WriteBodyRLP(hash, height, rlp)
}

// WriteHeader stores a block header into the database and also stores the hash-
// to-height mapping.
func (db *mongoDbBatch)WriteHeader(header *types.Header) {
	db.db.WriteHeader(header)
}

// WriteChainConfig writes the chain config settings to the database.
func (db *mongoDbBatch)WriteChainConfig(hash common.Hash, cfg *types.ChainConfig) {
	db.db.WriteChainConfig(hash, cfg)
}

// WriteBlock serializes a block into the database, header and body separately.
func (db *mongoDbBatch)WriteBlock(block *types.Block) {
	db.db.WriteBlock(block)
}

// WriteReceipts stores all the transaction receipts belonging to a block.
func (db *mongoDbBatch)WriteReceipts(hash common.Hash, height uint64, receipts types.Receipts) {
	db.db.WriteReceipts(hash, height, receipts)
}

// WriteCanonicalHash stores the hash assigned to a canonical block height.
func (db *mongoDbBatch)WriteCanonicalHash(hash common.Hash, height uint64) {
	db.db.WriteCanonicalHash(hash, height)
}

// WriteHeadBlockHash stores the head block's hash.
func (db *mongoDbBatch)WriteHeadBlockHash(hash common.Hash) {
	db.db.WriteHeadBlockHash(hash)
}

// WriteHeadHeaderHash stores the hash of the current canonical head header.
func (db *mongoDbBatch)WriteHeadHeaderHash(hash common.Hash) {
	db.db.WriteHeadHeaderHash(hash)
}

// WriteCommit stores a commit into the database.
func (db *mongoDbBatch)WriteCommit(height uint64, commit *types.Commit) {
	db.db.WriteCommit(height, commit)
}

// WriteCommitRLP stores an RLP encoded commit into the database.
func (db *mongoDbBatch)WriteCommitRLP(height uint64, rlp rlp.RawValue) {
	db.db.WriteCommitRLP(height, rlp)
}

func (db *mongoDbBatch)WriteTxLookupEntries(block *types.Block) {
	db.db.WriteTxLookupEntries(block)
}

func (db *mongoDbBatch) WriteEvent(smc *types.KardiaSmartcontract) {
	db.db.WriteEvent(smc)
}

// Stores a hash into the database.
func (db *mongoDbBatch)StoreHash(hash *common.Hash) {
	db.db.StoreHash(hash)
}

// Stores a tx hash into the database.
func (db *mongoDbBatch)StoreTxHash(hash *common.Hash) {
	db.db.StoreTxHash(hash)
}

// ReadCanonicalHash retrieves the hash assigned to a canonical block height.
func (db *mongoDbBatch)ReadCanonicalHash(height uint64) common.Hash {
	return db.db.ReadCanonicalHash(height)
}

// ReadChainConfig retrieves the consensus settings based on the given genesis hash.
func (db *mongoDbBatch)ReadChainConfig(hash common.Hash) *types.ChainConfig {
	return db.db.ReadChainConfig(hash)
}

// ReadBody retrieves the block body corresponding to the hash.
func (db *mongoDbBatch)ReadBody(hash common.Hash, height uint64) *types.Body {
	return db.db.ReadBody(hash, height)
}

// ReadBodyRLP retrieves the block body (transactions and uncles) in RLP encoding.
func (db *mongoDbBatch)ReadBodyRLP(hash common.Hash, height uint64) rlp.RawValue {
	return db.db.ReadBodyRLP(hash, height)
}

func (db *mongoDbBatch)ReadBlock(logger log.Logger, hash common.Hash, height uint64) *types.Block {
	return db.db.ReadBlock(logger, hash, height)
}

// ReadHeaderRLP retrieves a block header in its raw RLP database encoding.
func (db *mongoDbBatch)ReadHeaderRLP(hash common.Hash, height uint64) rlp.RawValue {
	return db.ReadHeaderRLP(hash, height)
}

// ReadHeadBlockHash retrieves the hash of the current canonical head block.
func (db *mongoDbBatch)ReadHeadBlockHash() common.Hash {
	return db.db.ReadHeadBlockHash()
}

// ReadHeadHeaderHash retrieves the hash of the current canonical head header.
func (db *mongoDbBatch)ReadHeadHeaderHash() common.Hash {
	return db.db.ReadHeadHeaderHash()
}

// ReadCommitRLP retrieves the commit in RLP encoding.
func (db *mongoDbBatch)ReadCommitRLP(height uint64) rlp.RawValue {
	return db.db.ReadCommitRLP(height)
}

// ReadBody retrieves the commit at a given height.
func (db *mongoDbBatch)ReadCommit(height uint64) *types.Commit {
	return db.db.ReadCommit(height)
}

// ReadHeaderheight returns the header height assigned to a hash.
func (db *mongoDbBatch)ReadHeaderHeight(hash common.Hash) *uint64 {
	return db.db.ReadHeaderHeight(hash)
}

// ReadHeader retrieves the block header corresponding to the hash.
func (db *mongoDbBatch)ReadHeader(hash common.Hash, height uint64) *types.Header {
	return db.db.ReadHeader(hash, height)
}

// ReadTransaction retrieves a specific transaction from the database, along with
// its added positional metadata.
func (db *mongoDbBatch)ReadTransaction(hash common.Hash) (*types.Transaction, common.Hash, uint64, uint64) {
	return db.db.ReadTransaction(hash)
}

// Retrieves the positional metadata associated with a dual's event
// hash to allow retrieving the event by hash.
func (db *mongoDbBatch)ReadDualEventLookupEntry(hash common.Hash) (common.Hash, uint64, uint64) {
	return db.db.ReadDualEventLookupEntry(hash)
}

// Retrieves a specific dual's event from the database, along with
// its added positional metadata.
func (db *mongoDbBatch)ReadDualEvent(hash common.Hash) (*types.DualEvent, common.Hash, uint64, uint64) {
	return db.db.ReadDualEvent(hash)
}

// ReadHeaderNumber returns the header number assigned to a hash.
func (db *mongoDbBatch)ReadHeaderNumber(hash common.Hash) *uint64 {
	return db.db.ReadHeaderNumber(hash)
}

// ReadReceipts retrieves all the transaction receipts belonging to a block.
func (db *mongoDbBatch)ReadReceipts(hash common.Hash, number uint64) types.Receipts {
	return db.db.ReadReceipts(hash, number)
}

// ReadTxLookupEntry retrieves the positional metadata associated with a transaction
// hash to allow retrieving the transaction or receipt by hash.
func (db *mongoDbBatch)ReadTxLookupEntry(hash common.Hash) (common.Hash, uint64, uint64) {
	return db.db.ReadTxLookupEntry(hash)
}

func (db *mongoDbBatch) ReadSmartContractAbi(address string) *abi.ABI {
	return db.db.ReadSmartContractAbi(address)
}

func (db *mongoDbBatch) ReadEvent(address string, method string) *types.WatcherAction {
	return db.db.ReadEvent(address, method)
}

func (db *mongoDbBatch) ReadEvents(address string) []*types.WatcherAction {
	return db.db.ReadEvents(address)
}

func (db *mongoDbBatch) ReadSmartContractFromDualAction(action string) (string, *abi.ABI) {
	return db.db.ReadSmartContractFromDualAction(action)
}
// Returns true if a hash already exists in the database.
func (db *mongoDbBatch)CheckHash(hash *common.Hash) bool {
	return db.db.CheckHash(hash)
}

// Returns true if a tx hash already exists in the database.
func (db *mongoDbBatch)CheckTxHash(hash *common.Hash) bool {
	return db.db.CheckTxHash(hash)
}

// DeleteBody removes all block body data associated with a hash.
func (db *mongoDbBatch)DeleteBody(hash common.Hash, height uint64) {
	db.db.DeleteBody(hash, height)
}

// DeleteHeader removes all block header data associated with a hash.
func (db *mongoDbBatch)DeleteHeader(hash common.Hash, height uint64) {
	db.db.DeleteHeader(hash, height)
}

// DeleteCanonicalHash removes the number to hash canonical mapping.
func (db *mongoDbBatch)DeleteCanonicalHash(number uint64) {
	panic("DeleteCanonicalHash has not implemented yet")
}

func (db *mongoDbBatch) Has(key interface{}) (bool, error) {
	return db.db.Has(key)
}

// Get returns the given key if it's present.
func (db *mongoDbBatch) Get(key interface{}) (interface{}, error) {
	return db.db.Get(key)
}

// Delete deletes the key from the queue and database
func (db *mongoDbBatch) Delete(key interface{}) error {
	panic("Not implemented yet")
}

func (db *mongoDbBatch) NewIterator() iterator.Iterator {
	panic("Not implemented yet")
}

func (db *mongoDbBatch) Close() {
	// Stop the metrics collection to avoid internal database races
	panic("Not implemented yet")
}

func (db *mongoDbBatch) Write() error {
	return nil
}

func (db *mongoDbBatch) ValueSize() int {
	return db.size
}

func (db *mongoDbBatch) Reset() {
	db.size = 0
}
<|MERGE_RESOLUTION|>--- conflicted
+++ resolved
@@ -30,11 +30,8 @@
 	"go.mongodb.org/mongo-driver/mongo"
 	"go.mongodb.org/mongo-driver/mongo/options"
 	"go.mongodb.org/mongo-driver/x/bsonx"
-<<<<<<< HEAD
 	"time"
-=======
 	"strings"
->>>>>>> 6d44efb4
 )
 
 var client *mongo.Client
@@ -107,7 +104,16 @@
 		return nil, err
 	}
 
-<<<<<<< HEAD
+	// create index for watcherAction
+	if err := createWatcherActionIndex(db); err != nil {
+		return nil, err
+	}
+
+	// create index for dualAction
+	if err := createDualActionIndex(db); err != nil {
+		return nil, err
+	}
+
 	// disconnect client to close connection to mongodb
 	//if err := client.Disconnect(*ctx); err != nil {
 	//	return nil, err
@@ -122,19 +128,6 @@
 	} else {
 		return f(mongoDb, ctx)
 	}
-=======
-	// create index for watcherAction
-	if err := createWatcherActionIndex(db); err != nil {
-		return nil, err
-	}
-
-	// create index for dualAction
-	if err := createDualActionIndex(db); err != nil {
-		return nil, err
-	}
-
-	return &Store{db: db}, nil
->>>>>>> 6d44efb4
 }
 
 // Put puts the given key / value to the queue
@@ -406,7 +399,10 @@
 				log.Error("error while reading output to Doc", "err", err)
 				return
 			}
-			if _, err := db.DB().Collection(watcherActionTable).InsertOne(context.Background(), document); err != nil {
+			if err := db.execute(func(mongoDb *mongo.Database, ctx *context.Context) error {
+				_, e := mongoDb.Collection(watcherActionTable).InsertOne(*ctx, document)
+				return e
+			}); err != nil {
 				log.Error("error while adding new event", "err", err, "address", smc.SmcAddress, "method", action.Method)
 				return
 			}
@@ -430,7 +426,10 @@
 				log.Error("error while reading output to Doc", "err", err)
 				return
 			}
-			if _, err := db.DB().Collection(dualActionTable).InsertOne(context.Background(), document); err != nil {
+			if err := db.execute(func(mongoDb *mongo.Database, ctx *context.Context) error {
+				_, e := mongoDb.Collection(dualActionTable).InsertOne(*ctx, document)
+				return e
+			}); err != nil {
 				log.Error("error while adding new event", "err", err, "address", smc.SmcAddress, "method", action.Name)
 				return
 			}
@@ -725,47 +724,61 @@
 }
 
 func (db *Store) getEvents(address string) ([]*WatcherAction, error) {
-	cur, err := db.DB().Collection(watcherActionTable).Find(context.Background(), bson.M{"contractAddress": bsonx.String(address)})
-	if err != nil {
-		return nil, err
-	}
 	events := make([]*WatcherAction, 0)
-	for cur.Next(context.Background()) {
-		var r WatcherAction
-		if err := cur.Decode(&r); err != nil {
-			return nil, err
-		}
-		events = append(events, &r)
+	if err := db.execute(func(mongoDb *mongo.Database, ctx *context.Context) error {
+		cur, e := mongoDb.Collection(watcherActionTable).Find(*ctx, bson.M{"contractAddress": bsonx.String(address)})
+		if e != nil {
+			return e
+		}
+		for cur.Next(context.Background()) {
+			var r WatcherAction
+			if err := cur.Decode(&r); err != nil {
+				return err
+			}
+			events = append(events, &r)
+		}
+		return nil
+	}); err != nil {
+		return nil, err
 	}
 	return events, nil
 }
 
 func (db *Store)getEvent(address, method string) (*WatcherAction, error) {
-	filter := bson.A{
-		bson.D{{"contractAddress", bsonx.String(address)}},
-		bson.D{{"method", bsonx.String(method)}},
-	}
-
-	cur := db.DB().Collection(watcherActionTable).FindOne(
-		context.Background(),
-		filter,
-	)
 	var event WatcherAction
-	err := cur.Decode(&event)
-	if err != nil {
+	if err := db.execute(func(mongoDb *mongo.Database, ctx *context.Context) error {
+		filter := bson.A{
+			bson.D{{"contractAddress", bsonx.String(address)}},
+			bson.D{{"method", bsonx.String(method)}},
+		}
+		cur := mongoDb.Collection(watcherActionTable).FindOne(
+			context.Background(),
+			filter,
+		)
+		err := cur.Decode(&event)
+		if err != nil {
+			return err
+		}
+		return nil
+	}); err != nil {
 		return nil, err
 	}
 	return &event, nil
 }
 
 func (db *Store)getEventByDualAction(action string) (*DualAction, error) {
-	cur := db.DB().Collection(dualActionTable).FindOne(
-		context.Background(),
-		bson.M{"name": bsonx.String(action)},
-	)
 	var event DualAction
-	err := cur.Decode(&event)
-	if err != nil {
+	if err := db.execute(func(mongoDb *mongo.Database, ctx *context.Context) error {
+		cur := mongoDb.Collection(dualActionTable).FindOne(
+			context.Background(),
+			bson.M{"name": bsonx.String(action)},
+		)
+		err := cur.Decode(&event)
+		if err != nil {
+			return err
+		}
+		return nil
+	}); err != nil {
 		return nil, err
 	}
 	return &event, nil
