--- conflicted
+++ resolved
@@ -339,12 +339,6 @@
 						continue
 					}
 					// Get rate base on the dual node exchange
-<<<<<<< HEAD
-					if t != fromType {
-						fromAmount, toAmount, _ = utils.CallGetRate(t, fromType, n.kardiaChain, statedb)
-						fromType = toType
-					}
-=======
 					if t == fromType { //ETH
 						fromType = toType
 					} else {
@@ -353,7 +347,6 @@
 						fromAmount = tempToAmount
 					}
 
->>>>>>> d9e11665
 					// Calculate the released amount by wei
 					convertedAmount := big.NewFloat(float64(amount))
 					convertedAmount = convertedAmount.Mul(convertedAmount, new(big.Float).SetInt(toAmount))
