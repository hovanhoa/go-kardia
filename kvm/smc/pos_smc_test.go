/*
 *  Copyright 2018 KardiaChain
 *  This file is part of the go-kardia library.
 *
 *  The go-kardia library is free software: you can redistribute it and/or modify
 *  it under the terms of the GNU Lesser General Public License as published by
 *  the Free Software Foundation, either version 3 of the License, or
 *  (at your option) any later version.
 *
 *  The go-kardia library is distributed in the hope that it will be useful,
 *  but WITHOUT ANY WARRANTY; without even the implied warranty of
 *  MERCHANTABILITY or FITNESS FOR A PARTICULAR PURPOSE. See the
 *  GNU Lesser General Public License for more details.
 *
 *  You should have received a copy of the GNU Lesser General Public License
 *  along with the go-kardia library. If not, see <http://www.gnu.org/licenses/>.
 */

package kvm

import (
	"math"
	"math/big"
	"strings"
	"testing"

	"github.com/kardiachain/go-kardiamain/kai/kaidb/memorydb"
	"github.com/kardiachain/go-kardiamain/kai/storage/kvstore"
	"github.com/kardiachain/go-kardiamain/kvm/sample_kvm"
	"github.com/kardiachain/go-kardiamain/lib/abi"
	"github.com/kardiachain/go-kardiamain/lib/common"
	"github.com/kardiachain/go-kardiamain/lib/crypto"
	"github.com/kardiachain/go-kardiamain/lib/log"
	"github.com/kardiachain/go-kardiamain/mainchain/blockchain"
	"github.com/kardiachain/go-kardiamain/mainchain/genesis"
	"github.com/kardiachain/go-kardiamain/types"
)

// Smart contract content is at ./PoS.sol
var pos_smc_code = common.Hex2Bytes("608060405260043610610072576000357c01000000000000000000000000000000000000000000000000000000009004806320c94d981461007757806326476204146100e757806330a563471461012b578063b048e05614610156578063b13c744b146101d1578063e35c0f7d1461024c575b600080fd5b34801561008357600080fd5b506100c66004803603602081101561009a57600080fd5b81019080803573ffffffffffffffffffffffffffffffffffffffff16906020019092919050505061029f565b60405180838152602001821515151581526020019250505060405180910390f35b610129600480360360208110156100fd57600080fd5b81019080803573ffffffffffffffffffffffffffffffffffffffff1690602001909291905050506102d0565b005b34801561013757600080fd5b506101406103d8565b6040518082815260200191505060405180910390f35b34801561016257600080fd5b5061018f6004803603602081101561017957600080fd5b81019080803590602001909291905050506103e5565b604051808273ffffffffffffffffffffffffffffffffffffffff1673ffffffffffffffffffffffffffffffffffffffff16815260200191505060405180910390f35b3480156101dd57600080fd5b5061020a600480360360208110156101f457600080fd5b810190808035906020019092919050505061041a565b604051808273ffffffffffffffffffffffffffffffffffffffff1673ffffffffffffffffffffffffffffffffffffffff16815260200191505060405180910390f35b34801561025857600080fd5b50610261610458565b6040518082600a60200280838360005b8381101561028c578082015181840152602081019050610271565b5050505090500191505060405180910390f35b60006020528060005260406000206000915090508060000154908060010160009054906101000a900460ff16905082565b60008060008373ffffffffffffffffffffffffffffffffffffffff1673ffffffffffffffffffffffffffffffffffffffff1681526020019081526020016000209050600015158160010160009054906101000a900460ff16151514156103b45760018160010160006101000a81548160ff02191690831515021790555060018290806001815401808255809150509060018203906000526020600020016000909192909190916101000a81548173ffffffffffffffffffffffffffffffffffffffff021916908373ffffffffffffffffffffffffffffffffffffffff160217905550505b3481600001600082825401925050819055506103d48282600001546104e5565b5050565b6000600180549050905090565b600281600a811015156103f457fe5b016000915054906101000a900473ffffffffffffffffffffffffffffffffffffffff1681565b60018181548110151561042957fe5b906000526020600020016000915054906101000a900473ffffffffffffffffffffffffffffffffffffffff1681565b610460610676565b610468610676565b6002600a806020026040519081016040528092919082600a80156104d7576020028201915b8160009054906101000a900473ffffffffffffffffffffffffffffffffffffffff1673ffffffffffffffffffffffffffffffffffffffff168152602001906001019080831161048d575b505050505090508091505090565b60008090505b600a81101561057f5781600080600284600a8110151561050757fe5b0160009054906101000a900473ffffffffffffffffffffffffffffffffffffffff1673ffffffffffffffffffffffffffffffffffffffff1673ffffffffffffffffffffffffffffffffffffffff1681526020019081526020016000206000015410156105725761057f565b80806001019150506104eb565b60006001600a0390505b8181111561062157600260018203600a811015156105a357fe5b0160009054906101000a900473ffffffffffffffffffffffffffffffffffffffff16600282600a811015156105d457fe5b0160006101000a81548173ffffffffffffffffffffffffffffffffffffffff021916908373ffffffffffffffffffffffffffffffffffffffff160217905550808060019003915050610589565b5082600282600a8110151561063257fe5b0160006101000a81548173ffffffffffffffffffffffffffffffffffffffff021916908373ffffffffffffffffffffffffffffffffffffffff160217905550505050565b61014060405190810160405280600a9060208202803883398082019150509050509056fea165627a7a72305820d8a92847efd177d4e504067b229d8b19dfbdb2a60a9463e8d154ce0e5501074c0029")
var pos_smc_definition = `[
	{
		"constant": true,
		"inputs": [
			{
				"name": "",
				"type": "address"
			}
		],
		"name": "candidateMap",
		"outputs": [
			{
				"name": "totalStake",
				"type": "uint256"
			},
			{
				"name": "existed",
				"type": "bool"
			}
		],
		"payable": false,
		"stateMutability": "view",
		"type": "function"
	},
	{
		"constant": false,
		"inputs": [
			{
				"name": "candidate",
				"type": "address"
			}
		],
		"name": "stake",
		"outputs": [],
		"payable": true,
		"stateMutability": "payable",
		"type": "function"
	},
	{
		"constant": true,
		"inputs": [],
		"name": "getCandidateCount",
		"outputs": [
			{
				"name": "candidateCount",
				"type": "uint256"
			}
		],
		"payable": false,
		"stateMutability": "view",
		"type": "function"
	},
	{
		"constant": true,
		"inputs": [
			{
				"name": "",
				"type": "uint256"
			}
		],
		"name": "validatorList",
		"outputs": [
			{
				"name": "",
				"type": "address"
			}
		],
		"payable": false,
		"stateMutability": "view",
		"type": "function"
	},
	{
		"constant": true,
		"inputs": [
			{
				"name": "",
				"type": "uint256"
			}
		],
		"name": "candidateList",
		"outputs": [
			{
				"name": "",
				"type": "address"
			}
		],
		"payable": false,
		"stateMutability": "view",
		"type": "function"
	},
	{
		"constant": true,
		"inputs": [],
		"name": "getValidatorList",
		"outputs": [
			{
				"name": "",
				"type": "address[10]"
			}
		],
		"payable": false,
		"stateMutability": "view",
		"type": "function"
	}
]`

func setupGenesis(g *genesis.Genesis, db types.StoreDB) (*types.ChainConfig, common.Hash, error) {
	address := common.HexToAddress("0xc1fe56E3F58D3244F606306611a5d10c8333f1f6")
	privateKey, _ := crypto.HexToECDSA("8843ebcb1021b00ae9a644db6617f9c6d870e5fd53624cefe374c1d2d710fd06")
	return genesis.SetupGenesisBlock(log.New(), db, g, &types.BaseAccount{
		Address:    address,
		PrivateKey: *privateKey,
	})
}

func SetupBlockchainForTesting() (*blockchain.BlockChain, error) {
	initValue := genesis.ToCell(int64(math.Pow10(6)))

	var genesisAccounts = map[string]*big.Int{
		"0x1234": initValue,
		"0x5678": initValue,
		"0xabcd": initValue,
	}
	blockDB := memorydb.New()
	kaiDb := kvstore.NewStoreDB(blockDB)
<<<<<<< HEAD

=======
>>>>>>> 88c7794e
	g := genesis.DefaulTestnetFullGenesisBlock(genesisAccounts, map[string]string{})
	chainConfig, _, genesisErr := setupGenesis(g, kaiDb)
	if genesisErr != nil {
		return nil, genesisErr
	}

	bc, err := blockchain.NewBlockChain(log.New(), kaiDb, chainConfig, true)
	return bc, err
}

// E2e PoS testing
func TestPoS(t *testing.T) {
	bc, err := SetupBlockchainForTesting()
	if err != nil {
		t.Fatal(err)
	}
	state, err := bc.State()
	if err != nil {
		t.Fatal(err)
	}

	// Setup contract code into genesis state
	address := common.HexToAddress("0x0a")
	state.SetCode(address, pos_smc_code)
	abi, err := abi.JSON(strings.NewReader(pos_smc_definition))
	if err != nil {
		t.Fatal(err)
	}

	// Gets candidate count and verifies it is 0
	get, err := abi.Pack("getCandidateCount")
	if err != nil {
		t.Fatal(err)
	}
	result, _, err := sample_kvm.Call(address, get, &sample_kvm.Config{State: state})
	if err != nil {
		t.Fatal(err)
	}
	num := new(big.Int).SetBytes(result)
	if num.Cmp(big.NewInt(0)) != 0 {
		t.Error("Expected 0 candidate, got", num)
	}

	// Stake for one candidate
	stake, err := abi.Pack("stake", common.HexToAddress("0x1111"))
	if err != nil {
		t.Fatal(err)
	}
	_, _, err = sample_kvm.Call(address, stake, &sample_kvm.Config{State: state, Value: big.NewInt(1000), Origin: common.HexToAddress("0x1234")})
	if err != nil {
		t.Fatal(err)
	}

	// Stake for second candidate
	stake, err = abi.Pack("stake", common.HexToAddress("0x2222"))
	if err != nil {
		t.Fatal(err)
	}
	_, _, err = sample_kvm.Call(address, stake, &sample_kvm.Config{State: state, Value: big.NewInt(2000), Origin: common.HexToAddress("0x5678")})
	if err != nil {
		t.Fatal(err)
	}

	// Stake for third candidate
	stake, err = abi.Pack("stake", common.HexToAddress("0x3333"))
	if err != nil {
		t.Fatal(err)
	}
	_, _, err = sample_kvm.Call(address, stake, &sample_kvm.Config{State: state, Value: big.NewInt(3000), Origin: common.HexToAddress("0xabcd")})
	if err != nil {
		t.Fatal(err)
	}

	// Gets candidate count again and verifies it is 3 now
	result, _, err = sample_kvm.Call(address, get, &sample_kvm.Config{State: state})
	if err != nil {
		t.Fatal(err)
	}
	num = new(big.Int).SetBytes(result)
	if num.Cmp(big.NewInt(3)) != 0 {
		t.Error("Expected 3 candidate, got", num)
	}

	// Get first candidate to verify
	getCandidate, err := abi.Pack("candidateMap", common.HexToAddress("0x1111"))
	if err != nil {
		t.Fatal(err)
	}
	result, _, err = sample_kvm.Call(address, getCandidate, &sample_kvm.Config{State: state})
	if err != nil {
		t.Fatal(err)
	}
	num = new(big.Int).SetBytes(result[:32])
	if num.Cmp(big.NewInt(1000)) != 0 {
		t.Error("Expected 1000 stake, got", num)
	}

	// Get second candidate to verify
	getCandidate, err = abi.Pack("candidateMap", common.HexToAddress("0x2222"))
	if err != nil {
		t.Fatal(err)
	}
	result, _, err = sample_kvm.Call(address, getCandidate, &sample_kvm.Config{State: state})
	if err != nil {
		t.Fatal(err)
	}
	num = new(big.Int).SetBytes(result[:32])
	if num.Cmp(big.NewInt(2000)) != 0 {
		t.Error("Expected 2000 stake, got", num)
	}

	// Get first validator
	getVal, err := abi.Pack("validatorList", big.NewInt(0))
	if err != nil {
		t.Fatal(err)
	}
	result, _, err = sample_kvm.Call(address, getVal, &sample_kvm.Config{State: state})
	if err != nil {
		t.Fatal(err)
	}
	addr := common.BytesToAddress(result)
	if !addr.Equal(common.HexToAddress("0x3333")) {
		t.Error("Expected 0x3333, got ", addr.String())
	}

	// Check current validator list
	getValList, err := abi.Pack("getValidatorList")
	if err != nil {
		t.Fatal(err)
	}
	result, _, err = sample_kvm.Call(address, getValList, &sample_kvm.Config{State: state})
	if err != nil {
		t.Fatal(err)
	}
	// Solidity memory layout is with 32-byte boundary so although address is 20-byte, it will return 32-byte.
	addr = common.BytesToAddress(result[12:32])
	if !addr.Equal(common.HexToAddress("0x3333")) {
		t.Error("Expected 0x3333, got ", addr.String())
	}

	// Now, stake more for first candidate, so he will become the highest validator
	stake, err = abi.Pack("stake", common.HexToAddress("0x1111"))
	if err != nil {
		t.Fatal(err)
	}
	_, _, err = sample_kvm.Call(address, stake, &sample_kvm.Config{State: state, Value: big.NewInt(3000), Origin: common.HexToAddress("0x5678")})
	if err != nil {
		t.Fatal(err)
	}

	// Now check for the validator list again and verify first candidate is at the top
	getValList, err = abi.Pack("getValidatorList")
	if err != nil {
		t.Fatal(err)
	}
	result, _, err = sample_kvm.Call(address, getValList, &sample_kvm.Config{State: state})
	if err != nil {
		t.Fatal(err)
	}
	// Solidity memory layout is with 32-byte boundary so although address is 20-byte, it will return 32-byte.
	addr = common.BytesToAddress(result[12:32])
	if !addr.Equal(common.HexToAddress("0x1111")) {
		t.Error("Expected 0x1111, got ", addr.String())
	}
}<|MERGE_RESOLUTION|>--- conflicted
+++ resolved
@@ -163,10 +163,6 @@
 	}
 	blockDB := memorydb.New()
 	kaiDb := kvstore.NewStoreDB(blockDB)
-<<<<<<< HEAD
-
-=======
->>>>>>> 88c7794e
 	g := genesis.DefaulTestnetFullGenesisBlock(genesisAccounts, map[string]string{})
 	chainConfig, _, genesisErr := setupGenesis(g, kaiDb)
 	if genesisErr != nil {
