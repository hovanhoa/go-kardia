--- conflicted
+++ resolved
@@ -57,11 +57,7 @@
 type VoteSet struct {
 	chainID string
 	height  uint64
-<<<<<<< HEAD
 	round   uint32
-=======
-	round   uint
->>>>>>> a6d20977
 	type_   byte
 	valSet  *ValidatorSet
 
@@ -74,13 +70,8 @@
 	peerMaj23s    map[enode.ID]BlockID   // Maj23 for each peer
 }
 
-<<<<<<< HEAD
 // Constructs a new VoteSet struct used to accumulate votes for given height/round.
 func NewVoteSet(chainID string, height uint64, round uint32, type_ byte, valSet *ValidatorSet) *VoteSet {
-=======
-// NewVoteSet Constructs a new VoteSet struct used to accumulate votes for given height/round.
-func NewVoteSet(chainID string, height uint64, round uint, type_ byte, valSet *ValidatorSet) *VoteSet {
->>>>>>> a6d20977
 	if height == 0 {
 		panic("Cannot make VoteSet for height == 0, doesn't make sense.")
 	}
@@ -137,11 +128,7 @@
 	}
 
 	// Ensure that signer is a validator.
-<<<<<<< HEAD
 	lookupAddr, val := voteSet.valSet.GetByIndex(uint32(valIndex))
-=======
-	lookupAddr, val := voteSet.valSet.GetByIndex(int(valIndex))
->>>>>>> a6d20977
 	if val == nil {
 		return false, errors.Wrapf(ErrVoteInvalidValidatorIndex,
 			"Cannot find validator %d in valSet of size %d", valIndex, voteSet.valSet.Size())
@@ -155,11 +142,7 @@
 	}
 
 	// If we already know of this vote, return false.
-<<<<<<< HEAD
 	if existing, ok := voteSet.getVote(uint32(valIndex), blockKey); ok {
-=======
-	if existing, ok := voteSet.getVote(int(valIndex), blockKey); ok {
->>>>>>> a6d20977
 		if bytes.Equal(existing.Signature, vote.Signature) {
 			return false, nil // duplicate
 		}
@@ -195,11 +178,7 @@
 
 // Assumes signature is valid.
 // If conflicting vote exists, returns it.
-<<<<<<< HEAD
 func (voteSet *VoteSet) addVerifiedVote(vote *Vote, blockKey string, votingPower uint64) (added bool, conflicting *Vote) {
-=======
-func (voteSet *VoteSet) addVerifiedVote(vote *Vote, blockKey string, votingPower int64) (added bool, conflicting *Vote) {
->>>>>>> a6d20977
 	valIndex := vote.ValidatorIndex
 
 	// Already exists in voteSet.votes?
@@ -319,11 +298,7 @@
 	return voteSet.height
 }
 
-<<<<<<< HEAD
 func (voteSet *VoteSet) Round() uint32 {
-=======
-func (voteSet *VoteSet) Round() uint {
->>>>>>> a6d20977
 	if voteSet == nil {
 		return 0
 	}
@@ -510,11 +485,7 @@
 	}
 }
 
-<<<<<<< HEAD
 func (vs *blockVotes) addVerifiedVote(vote *Vote, votingPower uint64) {
-=======
-func (vs *blockVotes) addVerifiedVote(vote *Vote, votingPower int64) {
->>>>>>> a6d20977
 	valIndex := vote.ValidatorIndex
 	if existing := vs.votes[valIndex]; existing == nil {
 		vs.bitArray.SetIndex(int(valIndex), true)
