--- conflicted
+++ resolved
@@ -34,7 +34,6 @@
 	WriteCanonicalHash(hash common.Hash, height uint64)
 	WriteEvent(smartcontract *KardiaSmartcontract)
 	WriteTxLookupEntries(block *Block)
-	WriteHeadBlockHash(common.Hash)
 	StoreTxHash(hash *common.Hash)
 	StoreHash(hash *common.Hash)
 
@@ -43,15 +42,12 @@
 	ReadBlock(hash common.Hash, height uint64) *Block
 	ReadHeader(hash common.Hash, height uint64) *Header
 	ReadBody(hash common.Hash, height uint64) *Body
-	ReadBlockPart(height uint64, index int) *Part
+	ReadBlockPart(hash common.Hash, height uint64, index int) *Part
 
 	ReadBlockMeta(uint64) *BlockMeta
 	ReadHeadBlockHash() common.Hash
 	ReadHeaderHeight(hash common.Hash) *uint64
-<<<<<<< HEAD
 	WriteHeadBlockHash(common.Hash)
-=======
->>>>>>> 74455bf0
 	ReadCommit(height uint64) *Commit
 	ReadSeenCommit(height uint64) *Commit
 	ReadTransaction(hash common.Hash) (*Transaction, common.Hash, uint64, uint64)
