/*
 *  Copyright 2019 KardiaChain
 *  This file is part of the go-kardia library.
 *
 *  The go-kardia library is free software: you can redistribute it and/or modify
 *  it under the terms of the GNU Lesser General Public License as published by
 *  the Free Software Foundation, either version 3 of the License, or
 *  (at your option) any later version.
 *
 *  The go-kardia library is distributed in the hope that it will be useful,
 *  but WITHOUT ANY WARRANTY; without even the implied warranty of
 *  MERCHANTABILITY or FITNESS FOR A PARTICULAR PURPOSE. See the
 *  GNU Lesser General Public License for more details.
 *
 *  You should have received a copy of the GNU Lesser General Public License
 *  along with the go-kardia library. If not, see <http://www.gnu.org/licenses/>.
 */

package main

import (
	"github.com/kardiachain/go-kardiamain/configs"
	"github.com/kardiachain/go-kardiamain/mainchain/genesis"
)

type (
	Config struct {
		Node      `yaml:"Node"`
		MainChain *Chain `yaml:"MainChain"`
		DualChain *Chain `yaml:"DualChain,omitempty"`
		Debug     *Debug `yaml:"Debug"` // todo @longnd: Change this config name to profile
	}
	Node struct {
		P2P struct {
			ListenAddress string `yaml:"ListenAddress"`
			PrivateKey    string `yaml:"PrivateKey"`
		} `yaml:"P2P"`
		LogLevel         string   `yaml:"LogLevel"`
		Name             string   `yaml:"Name"`
		DataDir          string   `yaml:"DataDir"`
		HTTPHost         string   `yaml:"HTTPHost"`
		HTTPPort         int      `yaml:"HTTPPort"`
		HTTPModules      []string `yaml:"HTTPModules"`
		HTTPVirtualHosts []string `yaml:"HTTPVirtualHosts"`
		HTTPCors         []string `yaml:"HTTPCors"`
		Metrics          uint     `yaml:"Metrics"`
		Genesis          *Genesis `yaml:"Genesis,omitempty"`
	}
	Chain struct {
		ServiceName        string      `yaml:"ServiceName"`
		Protocol           *string     `yaml:"Protocol,omitempty"`
		ChainID            uint64      `yaml:"ChainID"`
		NetworkID          uint64      `yaml:"NetworkID"`
		AcceptTxs          uint32      `yaml:"AcceptTxs"`
		ZeroFee            uint        `yaml:"ZeroFee"`
		IsDual             uint        `yaml:"IsDual"`
		Genesis            *Genesis    `yaml:"Genesis,omitempty"`
		EventPool          *Pool       `yaml:"EventPool,omitempty"`
		Database           *Database   `yaml:"Database,omitempty"`
		Seeds              []string    `yaml:"Seeds"`
		Events             []Event     `yaml:"Events"`
		PublishedEndpoint  *string     `yaml:"PublishedEndpoint,omitempty"`
		SubscribedEndpoint *string     `yaml:"SubscribedEndpoint,omitempty"`
		BaseAccount        BaseAccount `yaml:"BaseAccount,omitempty"`
		Consensus          *Consensus  `yaml:"Consensus"`
	}
	Genesis struct {
		Addresses       []string                    `yaml:"Addresses"`
		GenesisAmount   string                      `yaml:"GenesisAmount"`
		Contracts       map[string]Contract         `yaml:"Contracts"`
		Validators      []*genesis.GenesisValidator `yaml:"Validators"`
		ConsensusParams *ConsensusParams            `yaml:"ConsensusParams"`
		Consensus       *Consensus                  `yaml:"Consensus"`
		ChainConfig     *configs.ChainConfig        `yaml:"ChainConfig"`
		TxPool          *Pool                       `yaml:"TxPool,omitempty"`
	}
	Contract struct {
		Address  string `yaml:"Address"`
		ByteCode string `yaml:"ByteCode"`
		ABI      string `yaml:"ABI,omitempty"`
	}
	Pool struct {
		AccountSlots  uint64 `yaml:"AccountSlots"`
		AccountQueue  uint64 `yaml:"AccountQueue"`
		GlobalSlots   uint64 `yaml:"GlobalSlots"`
		GlobalQueue   uint64 `yaml:"GlobalQueue"`
		BlockSize     int    `yaml:"BlockSize,omitempty"`
		Broadcast     bool   `yaml:"Broadcast"`
		MaxBatchBytes int    `yaml:"MaxBatchBytes"`
	}
	Database struct {
		Type    uint   `yaml:"Type"`
		Dir     string `yaml:"Dir"`
		Caches  int    `yaml:"Caches"`
		Handles int    `yaml:"Handles"`
		Drop    int    `yaml:"Drop"`
	}
	Event struct {
		MasterSmartContract string  `yaml:"MasterSmartContract"`
		ContractAddress     string  `yaml:"ContractAddress"`
		MasterABI           *string `yaml:"MasterABI"`
		ABI                 *string `yaml:"ABI,omitempty"`
	}
	BaseAccount struct {
		Address    string `yaml:"Address"`
		PrivateKey string `yaml:"PrivateKey"`
	}
<<<<<<< HEAD
	Debug struct {
		Port string `yaml:"Port"`
=======
	Consensus struct {
		// All timeouts are in milliseconds
		TimeoutPropose        int `yaml:"TimeoutPropose"`
		TimeoutProposeDelta   int `yaml:"TimeoutProposeDelta"`
		TimeoutPrevote        int `yaml:"TimeoutPrevote"`
		TimeoutPrevoteDelta   int `yaml:"TimeoutPrevoteDelta"`
		TimeoutPrecommit      int `yaml:"TimeoutPrecommit"`
		TimeoutPrecommitDelta int `yaml:"TimeoutPrecommitDelta"`
		TimeoutCommit         int `yaml:"TimeoutCommit"`

		// Make progress as soon as we have all the precommits (as if TimeoutCommit = 0)
		IsSkipTimeoutCommit bool `yaml:"IsSkipTimeoutCommit"`

		// EmptyBlocks mode and possible interval between empty blocks in seconds
		IsCreateEmptyBlocks       bool `yaml:"IsCreateEmptyBlocks"`
		CreateEmptyBlocksInterval int  `yaml:"CreateEmptyBlocksInterval"`

		// Reactor sleep duration parameters are in milliseconds
		PeerGossipSleepDuration     int `yaml:"PeerGossipSleepDuration"`
		PeerQueryMaj23SleepDuration int `yaml:"PeerQueryMaj23SleepDuration"`
	}
	ConsensusParams struct {
		Block    BlockParams    `yaml:"Block"`
		Evidence EvidenceParams `yaml:"Evidence"`
	}
	BlockParams struct {
		MaxBytes   int64  `yaml:"MaxBytes"`
		MaxGas     uint64 `yaml:"MaxGas"`
		TimeIotaMs int64  `yaml:"TimeIotaMs"`
	}
	EvidenceParams struct {
		MaxAgeNumBlocks int64 `yaml:"MaxAgeNumBlocks"`
		MaxAgeDuration  int   `yaml:"MaxAgeDuration"`
		MaxBytes        int64 `yaml:"MaxBytes"`
>>>>>>> 6b2bec4f
	}
)<|MERGE_RESOLUTION|>--- conflicted
+++ resolved
@@ -105,10 +105,6 @@
 		Address    string `yaml:"Address"`
 		PrivateKey string `yaml:"PrivateKey"`
 	}
-<<<<<<< HEAD
-	Debug struct {
-		Port string `yaml:"Port"`
-=======
 	Consensus struct {
 		// All timeouts are in milliseconds
 		TimeoutPropose        int `yaml:"TimeoutPropose"`
@@ -143,6 +139,8 @@
 		MaxAgeNumBlocks int64 `yaml:"MaxAgeNumBlocks"`
 		MaxAgeDuration  int   `yaml:"MaxAgeDuration"`
 		MaxBytes        int64 `yaml:"MaxBytes"`
->>>>>>> 6b2bec4f
+	}
+	Debug struct {
+		Port string `yaml:"Port"`
 	}
 )