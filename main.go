--- conflicted
+++ resolved
@@ -79,16 +79,12 @@
 	ethLogLevel := flag.String("ethloglevel", "warn", "minimum Eth log verbosity to display")
 	listenAddr := flag.String("addr", ":30301", "listen address")
 	name := flag.String("name", "", "Name of node")
-<<<<<<< HEAD
-	addTxn := flag.Bool("txn", false, "whether to add a fake txn")
 	rpcEnabled := flag.Bool("rpc", false, "whether to open HTTP RPC endpoints")
 	rpcAddr := flag.String("rpcaddr", "", "HTTP-RPC server listening interface")
 	rpcPort := flag.Int("rpcport", 8545, "HTTP-RPC server listening port")
-=======
 	addTxn := flag.Bool("txn", false, "whether to add a transfer txn")
 	genNewTxs := flag.Bool("genNewTxs", false, "whether to run routine that regularly add new transactions.")
 	newTxDelay := flag.Int("newTxDelay", 10, "how often new txs are added.")
->>>>>>> 87cc0511
 	dualMode := flag.Bool("dual", false, "whether to run in dual mode")
 	ethStat := flag.Bool("ethstat", false, "report eth stats to network")
 	ethStatName := flag.String("ethstatname", "", "name to use when reporting eth stats")
